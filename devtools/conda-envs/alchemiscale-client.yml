--- conflicted
+++ resolved
@@ -28,10 +28,6 @@
 
   - pip:
     - nest_asyncio
-<<<<<<< HEAD
+    - async_lru
     - git+https://github.com/openforcefield/alchemiscale.git@v0.1.3
-=======
-    - async_lru
-    - git+https://github.com/openforcefield/alchemiscale.git@v0.1.2
->>>>>>> ef0040d9
     - git+https://github.com/choderalab/perses.git@protocol-neqcyc