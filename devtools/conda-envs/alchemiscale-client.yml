name: alchemiscale-client
channels:
  - jaimergp/label/unsupported-cudatoolkit-shim
  - conda-forge

dependencies:
  - pip
  - python=3.12

  # alchemiscale dependencies
  - gufe=1.1.0
  - openfe=1.2.0
  - requests
  - click
  - httpx
<<<<<<< HEAD
  - pydantic<2.0
  - diskcache
=======
  - pydantic >2
  - pydantic-settings
  - async-lru
  - zstandard
>>>>>>> 5b5cbd66

  ## user client
  - rich
  - nest-asyncio

  # openmm protocols
  - feflow=0.1.1

  # additional pins
  - openmm=8.1.2
  - openmmforcefields>=0.14.1
  - openff-units=0.2.2

  - pip:
    - git+https://github.com/OpenFreeEnergy/alchemiscale.git@v0.5.3<|MERGE_RESOLUTION|>--- conflicted
+++ resolved
@@ -13,15 +13,11 @@
   - requests
   - click
   - httpx
-<<<<<<< HEAD
-  - pydantic<2.0
   - diskcache
-=======
   - pydantic >2
   - pydantic-settings
   - async-lru
   - zstandard
->>>>>>> 5b5cbd66
 
   ## user client
   - rich
