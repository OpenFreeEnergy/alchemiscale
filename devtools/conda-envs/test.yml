name: alchemiscale-test
channels:
  - jaimergp/label/unsupported-cudatoolkit-shim
  - conda-forge
dependencies:
  - pip

<<<<<<< HEAD
  # gufe dependencies
  - numpy<1.24  # https://github.com/numba/numba/issues/8615#issuecomment-1360792615
  - networkx
  - rdkit
  - pydantic >1
  - pydantic-settings
  - openff-toolkit
  - openff-units >=0.2.0
  - openff-models >=0.1.1
  - openeye-toolkits
  - typing-extensions
=======
  # alchemiscale dependencies
  - gufe>=0.9.5
  - openfe>=0.14.0
  - openmmforcefields>=0.12.0
  - pydantic<2.0
>>>>>>> 0d59001e

  ## state store
  - neo4j-python-driver
  - py2neo
  - monotonic    # needed by py2neo, but not pulled in
  - docker-py    # for grolt

  # user client printing 
  - rich

  ## object store
  - boto3        # aws s3

  ## api(s)
  - fastapi
  - uvicorn
  - gunicorn
  - python-jose
  - passlib
  - bcrypt
  - python-multipart
  - starlette
  - httpx
  - cryptography

  ## cli
  - click

  # testing
  - pytest
  - pytest-xdist
  - pytest-cov
  - coverage
  - moto

  - pip:
    - async_lru
    - git+https://github.com/dotsdl/grolt@relax-cryptography # neo4j test server deployment
    - git+https://github.com/OpenFreeEnergy/openfe-benchmarks<|MERGE_RESOLUTION|>--- conflicted
+++ resolved
@@ -5,25 +5,11 @@
 dependencies:
   - pip
 
-<<<<<<< HEAD
-  # gufe dependencies
-  - numpy<1.24  # https://github.com/numba/numba/issues/8615#issuecomment-1360792615
-  - networkx
-  - rdkit
-  - pydantic >1
-  - pydantic-settings
-  - openff-toolkit
-  - openff-units >=0.2.0
-  - openff-models >=0.1.1
-  - openeye-toolkits
-  - typing-extensions
-=======
   # alchemiscale dependencies
   - gufe>=0.9.5
   - openfe>=0.14.0
   - openmmforcefields>=0.12.0
-  - pydantic<2.0
->>>>>>> 0d59001e
+  - pydantic >1
 
   ## state store
   - neo4j-python-driver
