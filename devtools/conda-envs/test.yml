--- conflicted
+++ resolved
@@ -7,18 +7,11 @@
   - pip
 
   # alchemiscale dependencies
-<<<<<<< HEAD
-  - gufe>=1.0.0
-  - openfe>=1.0.1
-  - openmmforcefields>=0.12.0
+  - gufe>=1.1.0
+  - openfe>=1.2.0
   - pydantic >1
   - pydantic-settings
-=======
-  - gufe>=1.1.0
-  - openfe>=1.2.0
-  - pydantic<2.0
   - async-lru
->>>>>>> c32f00d8
 
   ## state store
   - neo4j-python-driver
