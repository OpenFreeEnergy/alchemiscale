--- conflicted
+++ resolved
@@ -13,16 +13,12 @@
   - requests
   - click
   - httpx
-<<<<<<< HEAD
   - pydantic >1
   - pydantic-settings
-=======
-  - pydantic<2.0
   - async-lru
 
   # openmm protocols
   - feflow=0.1.1
->>>>>>> c32f00d8
 
   # additional pins
   - openmm=8.1.2
