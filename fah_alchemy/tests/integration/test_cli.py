import pytest
from click.testing import CliRunner

import contextlib
import os
import traceback

import requests
from fastapi import FastAPI
from fah_alchemy.tests.integration.utils import running_service

from fah_alchemy.cli import get_settings_from_options, cli, ApiApplication
from fah_alchemy.settings import Neo4jStoreSettings
from fah_alchemy.storage.statestore import Neo4JStoreError


def click_success(result):
    if result.exit_code != 0:  # -no-cov-  (only occurs on test error)
        print(result.output)
        traceback.print_tb(result.exc_info[2])
        print(result.exc_info[0], result.exc_info[1])
    return result.exit_code == 0


# based on https://stackoverflow.com/a/34333710
@contextlib.contextmanager
def set_env_vars(env):
    old_env = dict(os.environ)
    try:
        os.environ.update(env)
        yield
    finally:
        os.environ.clear()
        os.environ.update(old_env)


toyapp = FastAPI()


@toyapp.get("/ping")
def read_root():
    return {"Hello": "World"}


def test_api_application():
    # this checks that the gunicorn BaseApplication subclass works correctly
    # with a FastAPI app
    workers = 1
    host = "127.0.0.1"
    port = 50100
    app = ApiApplication.from_parameters(toyapp, workers, host, port)

    expected_ping = {"Hello": "World"}
    with running_service(app.run, port, args=tuple()):
        response = requests.get(f"http://{host}:{port}/ping")

    assert response.status_code == 200
    assert response.json() == expected_ping


<<<<<<< HEAD
def test_api():
    workers = 1
    host = "127.0.0.1"
    port = 50100
    invocation = ["api", "--workers", workers, "--host", host, "--port", port]
    expected_ping = {"api": "FahAlchemyAPI"}

    runner = CliRunner()
    with running_service(runner.invoke, port, (cli, invocation)):
=======
def test_api(n4js, s3os):
    workers = 2
    host = "127.0.0.1"
    port = 50100
    command = ["api"]
    api_opts = ["--workers", workers, "--host", host, "--port", port]
    db_opts = [
        "--url",
        "bolt://localhost:7687",
        "--user",
        "neo4j",
        "--password",
        "password",
    ]
    s3_opts = [
        "--access-key-id",
        "test-key-id",
        "--secret-access-key",
        "test-key",
        "--session-token",
        "test-session-token",
        "--s3-bucket",
        "test-bucket",
        "--s3-prefix",
        "test-prefix",
        "--default-region",
        "us-east-1",
    ]
    jwt_opts = []  # leaving empty, we have default behavior for these

    expected_ping = {"api": "FahAlchemyAPI"}

    runner = CliRunner()
    with running_service(
        runner.invoke, port, (cli, command + api_opts + db_opts + s3_opts + jwt_opts)
    ):
>>>>>>> 21f9a012
        response = requests.get(f"http://{host}:{port}/ping")

    assert response.status_code == 200
    assert response.json() == expected_ping


<<<<<<< HEAD
def test_compute_api():
    workers = 2
    host = "127.0.0.1"
    port = 50100
    invocation = [
        "compute",
        "api",
        "--workers",
        workers,
        "--host",
        host,
        "--port",
        port,
    ]
    expected_ping = {"api": "FahAlchemyComputeAPI"}

    runner = CliRunner()
    with running_service(runner.invoke, port, (cli, invocation)):
=======
def test_compute_api(n4js, s3os):
    workers = 2
    host = "127.0.0.1"
    port = 50100
    command = ["compute", "api"]
    api_opts = ["--workers", workers, "--host", host, "--port", port]
    db_opts = [
        "--url",
        "bolt://localhost:7687",
        "--user",
        "neo4j",
        "--password",
        "password",
    ]
    s3_opts = [
        "--access-key-id",
        "test-key-id",
        "--secret-access-key",
        "test-key",
        "--session-token",
        "test-session-token",
        "--s3-bucket",
        "test-bucket",
        "--s3-prefix",
        "test-prefix",
        "--default-region",
        "us-east-1",
    ]
    jwt_opts = []  # leaving empty, we have default behavior for these

    expected_ping = {"api": "FahAlchemyComputeAPI"}

    runner = CliRunner()
    with running_service(
        runner.invoke, port, (cli, command + api_opts + db_opts + s3_opts + jwt_opts)
    ):
>>>>>>> 21f9a012
        response = requests.get(f"http://{host}:{port}/ping")

    assert response.status_code == 200
    assert response.json() == expected_ping


@pytest.mark.parametrize(
    "cli_vars",
    [
        {},  # no cli options; all from env
        {
            "NEO4J_URL": "https://foo",
            "NEO4J_USER": "me",
            "NEO4J_PASS": "correct-horse-battery-staple",
        },  # all CLI options given (test without env vars)
        {
            "NEO4J_URL": "https://baz",
        },  # some CLI options given (test that we override)
    ],
)
def test_get_settings_from_options(cli_vars):
    env_vars = {
        "NEO4J_URL": "https://bar",
        "NEO4J_USER": "you",
        "NEO4J_PASS": "Tr0ub4dor&3",
    }
    # if we give all by CLI, we don't need the env_vars
    context_vars = {} if len(cli_vars) == 4 else env_vars

    expected = env_vars | cli_vars
    expected["NEO4J_DBNAME"] = "neo4j"  # leave as default

    kwargs = {k: cli_vars[k] if k in cli_vars else None for k in expected}
    with set_env_vars(context_vars):
        settings = get_settings_from_options(kwargs, Neo4jStoreSettings)
        settings_dict = settings.dict()

    for key in expected:
        assert expected[key] == settings_dict[key]


def test_database_init(n4js):
    # ensure the database is empty
    n4js.graph.run("MATCH (n) WHERE NOT n:NOPE DETACH DELETE n")

    with pytest.raises(Neo4JStoreError):
        n4js.check()

    env_vars = {
        "NEO4J_URL": n4js.graph.service.uri,
        "NEO4J_USER": "neo4j",
        "NEO4J_PASS": "password",
    }

    # run the CLI
    runner = CliRunner()
    with set_env_vars(env_vars):
        result = runner.invoke(cli, ["database", "init"])
        assert click_success(result)

    assert n4js.check() is None


def test_database_check(n4js_fresh, network_tyk2, scope_test):
    n4js = n4js_fresh

    # set starting contents
    n4js.create_network(network_tyk2, scope_test)

    env_vars = {
        "NEO4J_URL": n4js.graph.service.uri,
        "NEO4J_USER": "neo4j",
        "NEO4J_PASS": "password",
    }

    # run the CLI
    runner = CliRunner()
    with set_env_vars(env_vars):
        result = runner.invoke(cli, ["database", "check"])
        assert click_success(result)

        n4js.reset()

        result = runner.invoke(cli, ["database", "check"])
        assert not click_success(result)

        n4js.initialize()

        result = runner.invoke(cli, ["database", "check"])
        assert click_success(result)


def test_database_reset(n4js_fresh, network_tyk2, scope_test):
    n4js = n4js_fresh

    # set starting contents
    n4js.create_network(network_tyk2, scope_test)

    env_vars = {
        "NEO4J_URL": n4js.graph.service.uri,
        "NEO4J_USER": "neo4j",
        "NEO4J_PASS": "password",
    }

    # run the CLI
    runner = CliRunner()
    with set_env_vars(env_vars):
        result = runner.invoke(cli, ["database", "reset"])
        assert click_success(result)

    assert n4js.graph.run("MATCH (n) WHERE NOT n:NOPE RETURN n").to_subgraph() is None

    with pytest.raises(Neo4JStoreError):
        n4js.check()<|MERGE_RESOLUTION|>--- conflicted
+++ resolved
@@ -58,17 +58,6 @@
     assert response.json() == expected_ping
 
 
-<<<<<<< HEAD
-def test_api():
-    workers = 1
-    host = "127.0.0.1"
-    port = 50100
-    invocation = ["api", "--workers", workers, "--host", host, "--port", port]
-    expected_ping = {"api": "FahAlchemyAPI"}
-
-    runner = CliRunner()
-    with running_service(runner.invoke, port, (cli, invocation)):
-=======
 def test_api(n4js, s3os):
     workers = 2
     host = "127.0.0.1"
@@ -105,33 +94,12 @@
     with running_service(
         runner.invoke, port, (cli, command + api_opts + db_opts + s3_opts + jwt_opts)
     ):
->>>>>>> 21f9a012
         response = requests.get(f"http://{host}:{port}/ping")
 
     assert response.status_code == 200
     assert response.json() == expected_ping
 
 
-<<<<<<< HEAD
-def test_compute_api():
-    workers = 2
-    host = "127.0.0.1"
-    port = 50100
-    invocation = [
-        "compute",
-        "api",
-        "--workers",
-        workers,
-        "--host",
-        host,
-        "--port",
-        port,
-    ]
-    expected_ping = {"api": "FahAlchemyComputeAPI"}
-
-    runner = CliRunner()
-    with running_service(runner.invoke, port, (cli, invocation)):
-=======
 def test_compute_api(n4js, s3os):
     workers = 2
     host = "127.0.0.1"
@@ -168,7 +136,6 @@
     with running_service(
         runner.invoke, port, (cli, command + api_opts + db_opts + s3_opts + jwt_opts)
     ):
->>>>>>> 21f9a012
         response = requests.get(f"http://{host}:{port}/ping")
 
     assert response.status_code == 200
