import pytest
from copy import copy
from time import sleep
import multiprocessing as mp
from multiprocessing import Process

import uvicorn
import requests

from fah_alchemy.settings import get_base_api_settings
from fah_alchemy.base.api import get_n4js_depends, get_s3os_depends
from fah_alchemy.interface import api, client

from fah_alchemy.tests.integration.interface.utils import get_user_settings_override
from fah_alchemy.tests.integration.utils import running_service


## user client


@pytest.fixture(scope="module")
def user_api(s3os):
    def get_s3os_override():
        return s3os

    overrides = copy(api.app.dependency_overrides)

    api.app.dependency_overrides[get_base_api_settings] = get_user_settings_override
    api.app.dependency_overrides[get_s3os_depends] = get_s3os_override
    yield api.app
    api.app.dependency_overrides = overrides


def run_server(fastapi_app, settings):
    uvicorn.run(
        fastapi_app,
        host=settings.FA_API_HOST,
        port=settings.FA_API_PORT,
        log_level=settings.FA_API_LOGLEVEL,
    )


@pytest.fixture(scope="module")
def uvicorn_server(user_api):
    settings = get_user_settings_override()
<<<<<<< HEAD
    # Fixes multiprocess pickling for testing on OSX (which is not fork by default)
    mp.set_start_method("fork", force=True)
    proc = Process(target=run_server, args=(user_api, settings), daemon=True)
    proc.start()

    timeout = True
    for _ in range(40):
        try:
            ping = requests.get(f"http://127.0.0.1:8000/ping")
            ping.raise_for_status()
        except IOError:
            sleep(0.25)
            continue
        timeout = False
        break
    if timeout:
        raise RuntimeError("The test server could not be reached.")

    yield

    proc.kill()  # Cleanup after test
=======
    with running_service(
        run_server, port=settings.FA_API_PORT, args=(user_api, settings)
    ):
        yield
>>>>>>> 21f9a012


@pytest.fixture(scope="module")
def user_client(uvicorn_server, user_identity):

    return client.FahAlchemyClient(
        api_url="http://127.0.0.1:8000/",
        identifier=user_identity["identifier"],
        key=user_identity["key"],
    )


@pytest.fixture(scope="module")
def user_client_wrong_credential(uvicorn_server, user_identity):

    return client.FahAlchemyClient(
        api_url="http://127.0.0.1:8000/",
        identifier=user_identity["identifier"],
        key="incorrect credential",
    )<|MERGE_RESOLUTION|>--- conflicted
+++ resolved
@@ -43,34 +43,10 @@
 @pytest.fixture(scope="module")
 def uvicorn_server(user_api):
     settings = get_user_settings_override()
-<<<<<<< HEAD
-    # Fixes multiprocess pickling for testing on OSX (which is not fork by default)
-    mp.set_start_method("fork", force=True)
-    proc = Process(target=run_server, args=(user_api, settings), daemon=True)
-    proc.start()
-
-    timeout = True
-    for _ in range(40):
-        try:
-            ping = requests.get(f"http://127.0.0.1:8000/ping")
-            ping.raise_for_status()
-        except IOError:
-            sleep(0.25)
-            continue
-        timeout = False
-        break
-    if timeout:
-        raise RuntimeError("The test server could not be reached.")
-
-    yield
-
-    proc.kill()  # Cleanup after test
-=======
     with running_service(
         run_server, port=settings.FA_API_PORT, args=(user_api, settings)
     ):
         yield
->>>>>>> 21f9a012
 
 
 @pytest.fixture(scope="module")
