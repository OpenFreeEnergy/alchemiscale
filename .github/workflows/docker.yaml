# This workflow uses actions that are not certified by GitHub.
# They are provided by a third-party and are governed by
# separate terms of service, privacy policy, and support
# documentation.

# GitHub recommends pinning actions to a commit SHA.
# To get a newer version, you will need to update the SHA.
# You can also reference a tag or branch, but the action may change without warning.

name: Create and publish a Docker image

on:
  push:
<<<<<<< HEAD
    branches: ['release', 'feat/add_docker_compose', 'hmacdope:rename_package_internals']
=======
    branches: ['release', 'feat/add_docker_compose', 'rename_package_internals']
>>>>>>> 490a9e25
  workflow_dispatch:

env:
  REGISTRY: ghcr.io
  IMAGE_NAME: ${{ github.repository }}

jobs:
  build-and-push-image:
    runs-on: ubuntu-latest
    permissions:
      contents: read
      packages: write

    steps:
      - name: Checkout repository
        uses: actions/checkout@v3

      - name: Log in to the Container registry
        uses: docker/login-action@f054a8b539a109f9f41c372932f1ae047eff08c9
        with:
          registry: ${{ env.REGISTRY }}
          username: ${{ github.actor }}
          password: ${{ secrets.GITHUB_TOKEN }}

      - name: Extract metadata (tags, labels) for Docker
        id: meta
        uses: docker/metadata-action@98669ae865ea3cffbcbaa878cf57c20bbf1c6c38
        with:
          images: ${{ env.REGISTRY }}/${{ env.IMAGE_NAME }}
          tags: |
            type=schedule,pattern=nightly,enable=true,priority=1000
            type=ref,event=branch,enable=true,priority=600
            type=ref,event=tag,enable=true,priority=600
            type=ref,event=pr,prefix=pr-,enable=true,priority=600
            type=semver,pattern={{major}}.{{minor}}
            type=semver,pattern={{version}}
            type=sha

      - name: Build and push Docker image
        uses: docker/build-push-action@ad44023a93711e3deb337508980b4b5e9bcdc5dc
        with:
          context: .
          file: docker/Dockerfile
          push: true
          tags: ${{ steps.meta.outputs.tags }}
          labels: ${{ steps.meta.outputs.labels }}<|MERGE_RESOLUTION|>--- conflicted
+++ resolved
@@ -11,11 +11,7 @@
 
 on:
   push:
-<<<<<<< HEAD
-    branches: ['release', 'feat/add_docker_compose', 'hmacdope:rename_package_internals']
-=======
     branches: ['release', 'feat/add_docker_compose', 'rename_package_internals']
->>>>>>> 490a9e25
   workflow_dispatch:
 
 env:
