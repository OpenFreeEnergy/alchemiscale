import pytest
from datetime import datetime
from unittest.mock import MagicMock

from uuid import uuid4

from alchemiscale.storage.models import (
    NetworkStateEnum,
    NetworkMark,
    TaskRestartPattern,
    Tracebacks,
<<<<<<< HEAD
    StrategyState,
    StrategyModeEnum,
    StrategyStatusEnum,
    StrategyTaskScalingEnum,
=======
    ComputeManagerID,
>>>>>>> b769b3fe
)
from alchemiscale import ScopedKey


class TestNetworkState:

    network_sk = ScopedKey.from_str(
        "AlchemicalNetwork-foo123-FakeOrg-FakeCampaign-FakeProject"
    )

    @pytest.mark.parametrize(
        ("state", "should_fail"),
        [
            ("active", False),
            ("inactive", False),
            ("invalid", False),
            ("deleted", False),
            ("Active", True),
            ("NotAState", True),
        ],
    )
    def test_enum_values(self, state: str, should_fail: bool):

        if should_fail:
            with pytest.raises(ValueError, match="`state` = "):
                NetworkMark(self.network_sk, state)
        else:
            NetworkMark(self.network_sk, state)

    def test_suggested_states_message(self):
        try:
            NetworkMark(self.network_sk, "NotAState")
        except ValueError as e:
            emessage = str(e)
            suggested_states = emessage.split(":")[1].strip().split(", ")
            assert len(suggested_states) == len(NetworkStateEnum)
            for state in suggested_states:
                NetworkStateEnum(state)


class TestTaskRestartPattern:

    pattern_value_error = "`pattern` must be a non-empty string"
    max_retries_value_error = "`max_retries` must have a positive integer value."

    def test_empty_pattern(self):
        with pytest.raises(ValueError, match=self.pattern_value_error):
            _ = TaskRestartPattern(
                "", 3, "FakeScopedKey-1234-fake_org-fake_campaign-fake_project"
            )

    def test_non_string_pattern(self):
        with pytest.raises(ValueError, match=self.pattern_value_error):
            _ = TaskRestartPattern(
                None, 3, "FakeScopedKey-1234-fake_org-fake_campaign-fake_project"
            )

        with pytest.raises(ValueError, match=self.pattern_value_error):
            _ = TaskRestartPattern(
                [], 3, "FakeScopedKey-1234-fake_org-fake_campaign-fake_project"
            )

    def test_non_positive_max_retries(self):

        with pytest.raises(ValueError, match=self.max_retries_value_error):
            TaskRestartPattern(
                "Example pattern",
                0,
                "FakeScopedKey-1234-fake_org-fake_campaign-fake_project",
            )

        with pytest.raises(ValueError, match=self.max_retries_value_error):
            TaskRestartPattern(
                "Example pattern",
                -1,
                "FakeScopedKey-1234-fake_org-fake_campaign-fake_project",
            )

    def test_non_int_max_retries(self):
        with pytest.raises(ValueError, match=self.max_retries_value_error):
            TaskRestartPattern(
                "Example pattern",
                4.0,
                "FakeScopedKey-1234-fake_org-fake_campaign-fake_project",
            )

    def test_to_dict(self):
        expected = {
            "taskhub_scoped_key": "FakeScopedKey-1234-fake_org-fake_campaign-fake_project",
            "max_retries": 3,
            "pattern": "Example pattern",
        }

        trp = TaskRestartPattern(
            expected["pattern"],
            expected["max_retries"],
            expected["taskhub_scoped_key"],
        )
        dict_trp = trp.to_dict()

        for key, value in expected.items():
            assert dict_trp[key] == value

    def test_from_dict(self):

        original_pattern = "Example pattern"
        original_max_retries = 3
        original_taskhub_scoped_key = (
            "FakeScopedKey-1234-fake_org-fake_campaign-fake_project"
        )

        trp_orig = TaskRestartPattern(
            original_pattern, original_max_retries, original_taskhub_scoped_key
        )
        trp_dict = trp_orig.to_dict()
        trp_reconstructed: TaskRestartPattern = TaskRestartPattern.from_dict(trp_dict)

        assert trp_reconstructed.pattern == original_pattern
        assert trp_reconstructed.max_retries == original_max_retries
        assert trp_reconstructed.taskhub_scoped_key == original_taskhub_scoped_key

        assert trp_orig is trp_reconstructed


class TestTracebacks:

    valid_entry = ["traceback1", "traceback2", "traceback3"]
    source_keys = ["ProtocolUnit-ABC123", "ProtocolUnit-DEF456", "ProtocolUnit-GHI789"]
    failure_keys = [
        "ProtocolUnitFailure-ABC123",
        "ProtocolUnitFailure-DEF456",
        "ProtocolUnitFailure-GHI789",
    ]
    tracebacks_value_error = (
        "`tracebacks` must be a non-empty list of non-empty string values"
    )

    def test_empty_string_element(self):
        with pytest.raises(ValueError, match=self.tracebacks_value_error):
            Tracebacks(self.valid_entry + [""], self.source_keys, self.failure_keys)

    def test_non_list_parameter(self):
        with pytest.raises(ValueError, match=self.tracebacks_value_error):
            Tracebacks(None, self.source_keys, self.failure_keys)

        with pytest.raises(ValueError, match=self.tracebacks_value_error):
            Tracebacks(100, self.source_keys, self.failure_keys)

        with pytest.raises(ValueError, match=self.tracebacks_value_error):
            Tracebacks(
                "not a list, but still an iterable that yields strings",
                self.source_keys,
                self.failure_keys,
            )

    def test_list_non_string_elements(self):
        with pytest.raises(ValueError, match=self.tracebacks_value_error):
            Tracebacks(self.valid_entry + [None], self.source_keys, self.failure_keys)

    def test_empty_list(self):
        with pytest.raises(ValueError, match=self.tracebacks_value_error):
            Tracebacks([], self.source_keys, self.failure_keys)

    def test_to_dict(self):

        expected = {
            "tracebacks": self.valid_entry,
            "source_keys": self.source_keys,
            "failure_keys": self.failure_keys,
        }

        tb = Tracebacks(
            expected["tracebacks"], expected["source_keys"], expected["failure_keys"]
        )
        tb_dict = tb.to_dict()

        for key, value in expected.items():
            assert tb_dict[key] == value

    def test_from_dict(self):
        tb_orig = Tracebacks(self.valid_entry, self.source_keys, self.failure_keys)
        tb_dict = tb_orig.to_dict()
        tb_reconstructed: TaskRestartPattern = TaskRestartPattern.from_dict(tb_dict)

        assert tb_reconstructed.tracebacks == self.valid_entry
        tb_orig is tb_reconstructed


<<<<<<< HEAD
class TestStrategyState:

    def test_default_values(self):
        """Test that StrategyState has correct default values."""
        state = StrategyState()

        assert state.mode == StrategyModeEnum.partial
        assert state.status == StrategyStatusEnum.awake
        assert state.iterations == 0
        assert state.sleep_interval == 3600
        assert state.last_iteration is None
        assert state.last_iteration_result_count == 0
        assert state.max_tasks_per_transformation == 3
        assert state.task_scaling == StrategyTaskScalingEnum.exponential
        assert state.exception is None
        assert state.traceback is None

    def test_enum_validation(self):
        """Test that enum fields validate correctly."""
        # Valid enum values should work
        state = StrategyState(
            mode=StrategyModeEnum.full,
            status=StrategyStatusEnum.dormant,
            task_scaling=StrategyTaskScalingEnum.linear,
        )
        assert state.mode == StrategyModeEnum.full
        assert state.status == StrategyStatusEnum.dormant
        assert state.task_scaling == StrategyTaskScalingEnum.linear

        # String enum values should also work
        state = StrategyState(
            mode="disabled",
            status="error",
            task_scaling="exponential",
        )
        assert state.mode == StrategyModeEnum.disabled
        assert state.status == StrategyStatusEnum.error
        assert state.task_scaling == StrategyTaskScalingEnum.exponential

    def test_positive_int_validation(self):
        """Test that PositiveInt fields validate correctly."""
        # Valid positive integers should work
        state = StrategyState(
            sleep_interval=1800,
            max_tasks_per_transformation=5,
        )
        assert state.sleep_interval == 1800
        assert state.max_tasks_per_transformation == 5

        # Zero and negative values should fail
        with pytest.raises(ValueError):
            StrategyState(sleep_interval=0)

        with pytest.raises(ValueError):
            StrategyState(sleep_interval=-1)

        with pytest.raises(ValueError):
            StrategyState(max_tasks_per_transformation=0)

        with pytest.raises(ValueError):
            StrategyState(max_tasks_per_transformation=-1)

    def test_neo4j_datetime_conversion(self):
        """Test that Neo4j DateTime objects are converted to Python datetime."""
        # Mock a Neo4j DateTime object
        mock_neo4j_datetime = MagicMock()
        mock_neo4j_datetime.to_native.return_value = datetime(2023, 12, 25, 10, 30, 0)

        state = StrategyState(last_iteration=mock_neo4j_datetime)

        # Should be converted to Python datetime
        assert isinstance(state.last_iteration, datetime)
        assert state.last_iteration == datetime(2023, 12, 25, 10, 30, 0)
        mock_neo4j_datetime.to_native.assert_called_once()

    def test_datetime_passthrough(self):
        """Test that regular datetime objects are passed through unchanged."""
        test_datetime = datetime(2023, 12, 25, 10, 30, 0)
        state = StrategyState(last_iteration=test_datetime)

        assert state.last_iteration == test_datetime
        assert isinstance(state.last_iteration, datetime)

    def test_none_datetime(self):
        """Test that None datetime values are handled correctly."""
        state = StrategyState(last_iteration=None)
        assert state.last_iteration is None

    def test_exception_tuple(self):
        """Test exception tuple handling."""
        exception_info = ("ValueError", "Test error message")
        state = StrategyState(exception=exception_info)

        assert state.exception == exception_info
        assert state.exception[0] == "ValueError"
        assert state.exception[1] == "Test error message"

    def test_to_dict(self):
        """Test conversion to dictionary with enum values as strings."""
        test_datetime = datetime(2023, 12, 25, 10, 30, 0)
        exception_info = ("ValueError", "Test error")

        state = StrategyState(
            mode=StrategyModeEnum.full,
            status=StrategyStatusEnum.dormant,
            iterations=5,
            sleep_interval=1800,
            last_iteration=test_datetime,
            last_iteration_result_count=10,
            max_tasks_per_transformation=5,
            task_scaling=StrategyTaskScalingEnum.linear,
            exception=exception_info,
            traceback="Test traceback",
        )

        result = state.to_dict()

        assert result["mode"] == "full"
        assert result["status"] == "dormant"
        assert result["task_scaling"] == "linear"
        assert result["iterations"] == 5
        assert result["sleep_interval"] == 1800
        assert result["last_iteration"] == test_datetime
        assert result["last_iteration_result_count"] == 10
        assert result["max_tasks_per_transformation"] == 5
        assert result["exception"] == exception_info
        assert result["traceback"] == "Test traceback"

    def test_from_dict(self):
        """Test creation from dictionary."""
        test_datetime = datetime(2023, 12, 25, 10, 30, 0)
        exception_info = ("ValueError", "Test error")

        data = {
            "mode": "full",
            "status": "dormant",
            "iterations": 5,
            "sleep_interval": 1800,
            "last_iteration": test_datetime,
            "last_iteration_result_count": 10,
            "max_tasks_per_transformation": 5,
            "task_scaling": "linear",
            "exception": exception_info,
            "traceback": "Test traceback",
        }

        state = StrategyState.from_dict(data)

        assert state.mode == StrategyModeEnum.full
        assert state.status == StrategyStatusEnum.dormant
        assert state.task_scaling == StrategyTaskScalingEnum.linear
        assert state.iterations == 5
        assert state.sleep_interval == 1800
        assert state.last_iteration == test_datetime
        assert state.last_iteration_result_count == 10
        assert state.max_tasks_per_transformation == 5
        assert state.exception == exception_info
        assert state.traceback == "Test traceback"

    def test_roundtrip_dict_conversion(self):
        """Test that to_dict and from_dict are consistent."""
        original = StrategyState(
            mode=StrategyModeEnum.disabled,
            status=StrategyStatusEnum.error,
            iterations=3,
            sleep_interval=900,
            last_iteration=datetime(2023, 12, 25, 10, 30, 0),
            last_iteration_result_count=7,
            max_tasks_per_transformation=2,
            task_scaling=StrategyTaskScalingEnum.exponential,
            exception=("RuntimeError", "Test runtime error"),
            traceback="Full traceback here",
        )

        # Convert to dict and back
        data = original.to_dict()
        reconstructed = StrategyState.from_dict(data)

        assert original == reconstructed

    def test_validate_assignment_config(self):
        """Test that validate_assignment=True works correctly."""
        state = StrategyState()

        # Should allow valid enum assignment
        state.mode = StrategyModeEnum.full
        state.status = "dormant"  # String should be converted to enum

        assert state.mode == StrategyModeEnum.full
        assert state.status == StrategyStatusEnum.dormant

        # Should validate positive integers on assignment
        state.sleep_interval = 1200
        assert state.sleep_interval == 1200

        with pytest.raises(ValueError):
            state.sleep_interval = -1

    def test_all_enum_values(self):
        """Test that all enum values work correctly."""
        # Test all StrategyModeEnum values
        for mode in StrategyModeEnum:
            state = StrategyState(mode=mode)
            assert state.mode == mode

        # Test all StrategyStatusEnum values
        for status in StrategyStatusEnum:
            state = StrategyState(status=status)
            assert state.status == status

        # Test all StrategyTaskScalingEnum values
        for scaling in StrategyTaskScalingEnum:
            state = StrategyState(task_scaling=scaling)
            assert state.task_scaling == scaling
=======
class TestComputeManagerID:

    name = "testmanager"

    def test_to_from_dict(self):
        manager_id = ComputeManagerID.new_from_name(self.name)
        dct_form = manager_id.to_dict()
        assert ComputeManagerID.from_dict(dct_form) == manager_id

    def test_invalid_uuid_form(self):
        # try using the int form of the uuid
        manager_uuid = str(int(uuid4()))

        with pytest.raises(ValueError, match="ComputeManagerID must have the form"):
            manager_id = ComputeManagerID(self.name + "-" + manager_uuid)

    def test_broken_uuid(self):
        original = "676b919a-a206-4f24-9134-3cb326ad127b"
        manager_uuid = "Z" + original

        with pytest.raises(ValueError, match="Could not interpret the provided UUID"):
            manager_id = ComputeManagerID(self.name + "-" + manager_uuid)

    def test_bad_name(self):
        name = "test_manager"

        with pytest.raises(
            ValueError, match="ComputeManagerID only allows alpha-numeric names"
        ):
            ComputeManagerID.new_from_name(name)
>>>>>>> b769b3fe
<|MERGE_RESOLUTION|>--- conflicted
+++ resolved
@@ -9,14 +9,11 @@
     NetworkMark,
     TaskRestartPattern,
     Tracebacks,
-<<<<<<< HEAD
     StrategyState,
     StrategyModeEnum,
     StrategyStatusEnum,
     StrategyTaskScalingEnum,
-=======
     ComputeManagerID,
->>>>>>> b769b3fe
 )
 from alchemiscale import ScopedKey
 
@@ -205,7 +202,6 @@
         tb_orig is tb_reconstructed
 
 
-<<<<<<< HEAD
 class TestStrategyState:
 
     def test_default_values(self):
@@ -420,7 +416,8 @@
         for scaling in StrategyTaskScalingEnum:
             state = StrategyState(task_scaling=scaling)
             assert state.task_scaling == scaling
-=======
+
+
 class TestComputeManagerID:
 
     name = "testmanager"
@@ -450,5 +447,4 @@
         with pytest.raises(
             ValueError, match="ComputeManagerID only allows alpha-numeric names"
         ):
-            ComputeManagerID.new_from_name(name)
->>>>>>> b769b3fe
+            ComputeManagerID.new_from_name(name)