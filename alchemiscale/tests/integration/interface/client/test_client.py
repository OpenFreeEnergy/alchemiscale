--- conflicted
+++ resolved
@@ -709,7 +709,10 @@
         network_sk = user_client.get_scoped_key(an, scope_test)
         transformation_sk = user_client.get_scoped_key(transformation, scope_test)
 
-        all_tasks = user_client.create_tasks(transformation_sk, count=5)
+        all_tasks = user_client.create_tasks(transformation_sk, count=1000)
+
+        import pdb
+        pdb.set_trace()
 
         # set the status of a task
         if should_raise:
@@ -994,92 +997,4 @@
                 assert not pdr.ok()
 
         # TODO: can we mix in a success in here somewhere?
-<<<<<<< HEAD
-        # not possible with current BrokenProtocol, unfortunately
-
-    @pytest.mark.parametrize(
-        "status, should_raise",
-        [
-            (TaskStatusEnum.waiting, False),
-            (TaskStatusEnum.running, True),
-            (TaskStatusEnum.complete, True),
-            (TaskStatusEnum.error, True),
-            (TaskStatusEnum.invalid, False),
-            (TaskStatusEnum.deleted, False),
-        ],
-    )
-    def test_set_tasks_status(
-        self,
-        scope_test,
-        n4js_preloaded,
-        network_tyk2,
-        user_client: client.AlchemiscaleClient,
-        uvicorn_server,
-        status,
-        should_raise,
-    ):
-        an = network_tyk2
-        transformation = list(an.edges)[0]
-
-        network_sk = user_client.get_scoped_key(an, scope_test)
-        transformation_sk = user_client.get_scoped_key(transformation, scope_test)
-
-        all_tasks = user_client.create_tasks(transformation_sk, count=5)
-
-        if should_raise:
-            with pytest.raises(AlchemiscaleClientError):
-                user_client.set_tasks_status(all_tasks, status)
-        else:
-            # set the status of a task
-            user_client.set_tasks_status(all_tasks, status)
-
-            # check that the status has been set
-            # note must be list on n4js side
-            statuses = n4js_preloaded.get_task_status(all_tasks)
-            assert all([s == status for s in statuses])
-
-    @pytest.mark.parametrize(
-        "status, should_raise",
-        [
-            (TaskStatusEnum.waiting, False),
-            (TaskStatusEnum.running, True),
-            (TaskStatusEnum.complete, True),
-            (TaskStatusEnum.error, True),
-            (TaskStatusEnum.invalid, False),
-            (TaskStatusEnum.deleted, False),
-        ],
-    )
-    def test_get_tasks_status(
-        self,
-        scope_test,
-        n4js_preloaded,
-        network_tyk2,
-        user_client: client.AlchemiscaleClient,
-        uvicorn_server,
-        status,
-        should_raise,
-    ):
-        an = network_tyk2
-        transformation = list(an.edges)[0]
-
-        network_sk = user_client.get_scoped_key(an, scope_test)
-        transformation_sk = user_client.get_scoped_key(transformation, scope_test)
-
-        all_tasks = user_client.create_tasks(transformation_sk, count=1000)
-
-        import pdb
-        pdb.set_trace()
-
-        # set the status of a task
-        if should_raise:
-            with pytest.raises(AlchemiscaleClientError):
-                user_client.set_tasks_status(all_tasks, status)
-        else:
-            user_client.set_tasks_status(all_tasks, status)
-
-            # check that the status has been set
-            statuses = user_client.get_tasks_status(all_tasks)
-            assert all([s == status.value for s in statuses])
-=======
-        # not possible with current BrokenProtocol, unfortunately
->>>>>>> c3638374
+        # not possible with current BrokenProtocol, unfortunately