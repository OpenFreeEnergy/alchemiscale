from typing import List, Optional

import pytest

from pathlib import Path

from alchemiscale.models import ScopedKey
from alchemiscale.storage.statestore import Neo4jStore
from alchemiscale.compute.service import SynchronousComputeService


class TestSynchronousComputeService:
    ...

    @pytest.fixture
    def service(self, n4js_preloaded, compute_client, tmpdir):
        with tmpdir.as_cwd():
            return SynchronousComputeService(
                api_url=compute_client.api_url,
                identifier=compute_client.identifier,
                key=compute_client.key,
                name="test_compute_service",
                shared_path=Path(".").absolute(),
            )

    def test_get_tasks(self, n4js_preloaded, service):
        n4js: Neo4jStore = n4js_preloaded

        task_sks: List[Optional[ScopedKey]] = service.get_tasks(count=2)

        # should have 2 tasks
        assert len(task_sks) == 2

    def test_get_task_transformation(
        self, n4js_preloaded, service, network_tyk2, scope_test
    ):
        n4js: Neo4jStore = n4js_preloaded
        network_sk = n4js.get_scoped_key(network_tyk2, scope_test)
        tq_sk = n4js.get_taskhub(network_sk)

        task_sks = n4js.get_taskhub_tasks(tq_sk)

        protocoldag, transformation, protocoldagresult = service.task_to_protocoldag(
            task_sks[0]
        )

        assert len(protocoldag.protocol_units) == 23

    def test_execute(
        self, n4js_preloaded, s3os_server_fresh, service, network_tyk2, scope_test
    ):
        n4js: Neo4jStore = n4js_preloaded
        network_sk = n4js.get_scoped_key(network_tyk2, scope_test)
        tq_sk = n4js.get_taskhub(network_sk)
<<<<<<< HEAD

        task_sks = n4js.get_taskhub_tasks(tq_sk)
=======

        task_sks = n4js.get_taskhub_tasks(tq_sk)

        protocoldagresultref_sk = service.execute(task_sks[0])
>>>>>>> 2433540f

        # TODO: check that we can pull the result<|MERGE_RESOLUTION|>--- conflicted
+++ resolved
@@ -52,14 +52,9 @@
         n4js: Neo4jStore = n4js_preloaded
         network_sk = n4js.get_scoped_key(network_tyk2, scope_test)
         tq_sk = n4js.get_taskhub(network_sk)
-<<<<<<< HEAD
-
-        task_sks = n4js.get_taskhub_tasks(tq_sk)
-=======
 
         task_sks = n4js.get_taskhub_tasks(tq_sk)
 
         protocoldagresultref_sk = service.execute(task_sks[0])
->>>>>>> 2433540f
 
         # TODO: check that we can pull the result