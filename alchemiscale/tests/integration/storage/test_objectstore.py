--- conflicted
+++ resolved
@@ -15,13 +15,9 @@
         s3os._store_bytes("_check_test", b"test_check")
         s3os._delete("_check_test")
 
-<<<<<<< HEAD
-    def test_push_protocolresult(self, s3os: S3ObjectStore, protocoldagresult):
-=======
     def test_push_protocolresult(
         self, s3os: S3ObjectStore, protocoldagresults, scope_test
     ):
->>>>>>> a76613e2
         # try to push the result
         objstoreref: ProtocolDAGResultRef = s3os.push_protocoldagresult(
             protocoldagresults[0], scope=scope_test
@@ -35,17 +31,12 @@
         assert len(objs) == 1
         assert objs[0].key == os.path.join(s3os.prefix, objstoreref.location)
 
-<<<<<<< HEAD
-    def test_pull_protocolresult(self, s3os: S3ObjectStore, protocoldagresult):
-        objstoreref: ObjectStoreRef = s3os.push_protocoldagresult(protocoldagresult)
-=======
     def test_pull_protocolresult(
         self, s3os: S3ObjectStore, protocoldagresults, scope_test
     ):
         objstoreref: ProtocolDAGResultRef = s3os.push_protocoldagresult(
             protocoldagresults[0], scope=scope_test
         )
->>>>>>> a76613e2
 
         # round trip it
         sk = ScopedKey(gufe_key=objstoreref.obj_key, **scope_test.dict())
