--- conflicted
+++ resolved
@@ -53,11 +53,7 @@
                 return n
                 """
 
-<<<<<<< HEAD
-        n = n4js.graph.execute_query(q).records[0]["n"]
-=======
         n = n4js.execute_query(q).records[0]["n"]
->>>>>>> afc0faec
 
         assert n["name"] == "tyk2_relative_benchmark"
 
@@ -71,11 +67,7 @@
                                              _project: '{sk.project}'}}) 
                 return n
                 """
-<<<<<<< HEAD
-        n = n4js.graph.execute_query(q).records[0]["n"]
-=======
         n = n4js.execute_query(q).records[0]["n"]
->>>>>>> afc0faec
 
         assert n["name"] == "tyk2_relative_benchmark"
 
@@ -88,11 +80,7 @@
                                              _project: '{sk.project}'}}) 
                 return n
                 """
-<<<<<<< HEAD
-        n2 = n4js.graph.execute_query(q).records[0]["n"]
-=======
         n2 = n4js.execute_query(q).records[0]["n"]
->>>>>>> afc0faec
 
         assert n2["name"] == "tyk2_relative_benchmark"
 
@@ -107,11 +95,7 @@
                 return n
                 """
 
-<<<<<<< HEAD
-        n3 = n4js.graph.execute_query(q)
-=======
         n3 = n4js.execute_query(q)
->>>>>>> afc0faec
 
         assert len(n3.records) == 2
 
@@ -414,11 +398,7 @@
         q = f"""match (csreg:ComputeServiceRegistration {{identifier: '{compute_service_id}'}})
             return csreg
             """
-<<<<<<< HEAD
-        csreg = n4js.graph.execute_query(q).records[0]["csreg"]
-=======
         csreg = n4js.execute_query(q).records[0]["csreg"]
->>>>>>> afc0faec
 
         assert csreg["identifier"] == compute_service_id
 
@@ -444,11 +424,7 @@
         q = f"""match (csreg:ComputeServiceRegistration {{identifier: '{compute_service_id}'}})
             return csreg
             """
-<<<<<<< HEAD
-        csreg = n4js.graph.execute_query(q)
-=======
         csreg = n4js.execute_query(q)
->>>>>>> afc0faec
 
         assert not csreg.records
 
@@ -468,11 +444,7 @@
             return csreg
             """
 
-<<<<<<< HEAD
-        csreg = n4js.graph.execute_query(q).records[0]["csreg"]
-=======
         csreg = n4js.execute_query(q).records[0]["csreg"]
->>>>>>> afc0faec
 
         # we round to integer seconds from epoch to avoid somewhat different
         # floats on either side of comparison even if practically the same
@@ -501,11 +473,7 @@
             return csreg
             """
 
-<<<<<<< HEAD
-        results = n4js.graph.execute_query(q)
-=======
         results = n4js.execute_query(q)
->>>>>>> afc0faec
 
         assert not results.records
         assert compute_service_id in identities
@@ -525,11 +493,7 @@
                                              _project: '{task_sk.project}'}})-[:PERFORMS]->(m:Transformation)
                 return m
                 """
-<<<<<<< HEAD
-        m = n4js.graph.execute_query(q).records[0]["m"]
-=======
         m = n4js.execute_query(q).records[0]["m"]
->>>>>>> afc0faec
 
         assert m["_gufe_key"] == transformation.key
 
@@ -842,11 +806,7 @@
                 return m
                 """
         # verify creation looks as we expect
-<<<<<<< HEAD
-        m = n4js.graph.execute_query(q).records[0]["m"]
-=======
         m = n4js.execute_query(q).records[0]["m"]
->>>>>>> afc0faec
 
         assert m["_gufe_key"] == an.key
 
@@ -860,11 +820,7 @@
                                    _project: '{taskhub_sk.project}'}})-[:PERFORMS]->(m:AlchemicalNetwork)
                 return n
                 """
-<<<<<<< HEAD
-        results = n4js.graph.execute_query(q)
-=======
         results = n4js.execute_query(q)
->>>>>>> afc0faec
 
         assert len(results.records) == 1
 
@@ -879,11 +835,7 @@
                  return n
                 """
 
-<<<<<<< HEAD
-        n = n4js.graph.execute_query(q).records[0]["n"]
-=======
         n = n4js.execute_query(q).records[0]["n"]
->>>>>>> afc0faec
 
         assert n["weight"] == 0.5
 
@@ -894,11 +846,7 @@
                 return n
                 """
 
-<<<<<<< HEAD
-        n = n4js.graph.execute_query(q).records[0]["n"]
-=======
         n = n4js.execute_query(q).records[0]["n"]
->>>>>>> afc0faec
 
         assert n["weight"] == 0.7
 
@@ -988,11 +936,7 @@
         return taskhub.weight
         """
 
-<<<<<<< HEAD
-        weight = n4js.graph.execute_query(q).records[0].data()["taskhub.weight"]
-=======
         weight = n4js.execute_query(q).records[0].data()["taskhub.weight"]
->>>>>>> afc0faec
         weight_ = n4js.get_taskhub_weight(network_sk)
 
         assert weight == 0.5
@@ -1165,11 +1109,7 @@
                 return task
                 """
 
-<<<<<<< HEAD
-        tasks = n4js.graph.execute_query(q)
-=======
         tasks = n4js.execute_query(q)
->>>>>>> afc0faec
         tasks = [record["task"] for record in tasks.records]
 
         assert len(tasks) == 8
@@ -1588,11 +1528,7 @@
         # try to push the result
         n4js.set_task_result(task_sk, pdr_ref)
 
-<<<<<<< HEAD
-        n = n4js.graph.execute_query(
-=======
         n = n4js.execute_query(
->>>>>>> afc0faec
             f"""
                 match (n:ProtocolDAGResultRef)<-[:RESULTS_IN]-(t:Task)
                 return n
@@ -1735,11 +1671,7 @@
 
         n4js.create_credentialed_entity(user)
 
-<<<<<<< HEAD
-        n = n4js.graph.execute_query(
-=======
         n = n4js.execute_query(
->>>>>>> afc0faec
             f"""
             match (n:{cls_name} {{identifier: '{user.identifier}'}})
             return n
@@ -1859,11 +1791,7 @@
         MATCH (n:{credential_type.__name__} {{identifier: '{user.identifier}'}})
         RETURN n
         """
-<<<<<<< HEAD
-        n = n4js.graph.execute_query(q).records[0]["n"]
-=======
         n = n4js.execute_query(q).records[0]["n"]
->>>>>>> afc0faec
         scopes = n["scopes"]
         assert len(scopes) == 1
 
@@ -1893,11 +1821,7 @@
         MATCH (n:{credential_type.__name__} {{identifier: '{user.identifier}'}})
         RETURN n
         """
-<<<<<<< HEAD
-        n = n4js.graph.execute_query(q).records[0]["n"]
-=======
         n = n4js.execute_query(q).records[0]["n"]
->>>>>>> afc0faec
         scopes = n["scopes"]
         assert len(scopes) == 1
 
@@ -2283,11 +2207,7 @@
         return task
         """
 
-<<<<<<< HEAD
-        result = n4js.graph.execute_query(q)
-=======
         result = n4js.execute_query(q)
->>>>>>> afc0faec
         sks = [
             ScopedKey.from_str(record["task"]["_scoped_key"])
             for record in result.records
@@ -2301,11 +2221,7 @@
         # set one to complete
         n4js.set_task_complete(task_sks[2:3])
 
-<<<<<<< HEAD
-        result = n4js.graph.execute_query(q)
-=======
         result = n4js.execute_query(q)
->>>>>>> afc0faec
         assert not result.records
 
     def test_set_task_status_removes_actions_relationship_extends(
@@ -2353,11 +2269,7 @@
         return task
         """
 
-<<<<<<< HEAD
-        result = n4js.graph.execute_query(q)
-=======
         result = n4js.execute_query(q)
->>>>>>> afc0faec
         sks = [
             ScopedKey.from_str(record["task"]["_scoped_key"])
             for record in result.records
@@ -2368,11 +2280,7 @@
         # set layer one to invalid, this should invalidate the entire chain
         n4js.set_task_invalid([first_task])
 
-<<<<<<< HEAD
-        result = n4js.graph.execute_query(q)
-=======
         result = n4js.execute_query(q)
->>>>>>> afc0faec
         assert not result.records
 
         q = f"""
@@ -2380,11 +2288,7 @@
         WHERE task.status = 'invalid'
         return task
         """
-<<<<<<< HEAD
-        result = n4js.graph.execute_query(q)
-=======
         result = n4js.execute_query(q)
->>>>>>> afc0faec
         sks = [
             ScopedKey.from_str(record["task"]["_scoped_key"])
             for record in result.records
