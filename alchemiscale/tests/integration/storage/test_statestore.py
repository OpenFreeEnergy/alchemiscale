import datetime
from datetime import timedelta
import random
from pathlib import Path
from functools import reduce
from itertools import chain
import operator
from collections import defaultdict
import uuid

import pytest
from gufe import AlchemicalNetwork
from gufe.tokenization import TOKENIZABLE_REGISTRY
from gufe.protocols.protocoldag import execute_DAG

from alchemiscale.storage.statestore import Neo4jStore
from alchemiscale.storage.cypher import cypher_list_from_scoped_keys
from alchemiscale.storage.models import (
    TaskHub,
    ProtocolDAGResultRef,
    TaskStatusEnum,
    NetworkStateEnum,
    ComputeManagerID,
    ComputeManagerRegistration,
    ComputeManagerStatus,
    ComputeManagerInstruction,
    ComputeServiceID,
    ComputeServiceRegistration,
    StrategyState,
    StrategyModeEnum,
    StrategyStatusEnum,
)
from alchemiscale.models import Scope, ScopedKey
from alchemiscale.security.models import (
    CredentialedEntity,
    CredentialedUserIdentity,
    CredentialedComputeIdentity,
)
from alchemiscale.security.auth import hash_key

from alchemiscale.tests.integration.storage.utils import (
    complete_tasks,
    fail_task,
    tasks_are_errored,
    tasks_are_not_actioned_on_taskhub,
    tasks_are_waiting,
)
from ..conftest import DummyProtocolA, DummyProtocolB, DummyProtocolC, DummyStrategy


class TestStateStore: ...


class TestNeo4jStore(TestStateStore):
    ...

    @pytest.fixture
    def n4js(self, n4js_fresh):
        return n4js_fresh

    def test_assemble_network(self, n4js, network_tyk2, scope_test):
        an = network_tyk2

        network_sk, taskhub_sk, mark_sk = n4js.assemble_network(an, scope_test)

        q = """
            MATCH (th:TaskHub {_scoped_key: $th_sk})-[:PERFORMS]->(an:AlchemicalNetwork {_gufe_key: $key,
                                                                                         _org: $org,
                                                                                         _campaign: $campaign,
                                                                                         _project: $project,
                                                                                         _scoped_key: $nw_sk})<-[:MARKS]-(:NetworkMark {_scoped_key: $nm_sk})
            return an.name, th
        """

        query_params = dict(
            th_sk=str(taskhub_sk),
            nm_sk=str(mark_sk),
            nw_sk=str(network_sk),
            key=an.key,
            org=network_sk.org,
            campaign=network_sk.campaign,
            project=network_sk.project,
        )
        results = n4js.execute_query(
            q,
            parameters_=query_params,
        )

        assert len(results.records) == 1
        assert results.records[0]["an.name"] == "tyk2_relative_benchmark"
        assert results.records[0]["th"]["weight"] == 0.5

    def test_create_overlapping_networks(self, n4js, network_tyk2, scope_test):
        an = network_tyk2

        sk: ScopedKey = n4js.assemble_network(an, scope_test)[0]

        q = f"""match (n:AlchemicalNetwork {{_gufe_key: '{an.key}',
                                             _org: '{sk.org}',
                                             _campaign: '{sk.campaign}',
                                             _project: '{sk.project}'}})
                return n
                """
        n = n4js.execute_query(q).records[0]["n"]

        assert n["name"] == "tyk2_relative_benchmark"

        # add the same network twice
        sk2: ScopedKey = n4js.assemble_network(an, scope_test)[0]
        assert sk2 == sk

        q = f"""match (n:AlchemicalNetwork {{_gufe_key: '{an.key}',
                                             _org: '{sk.org}',
                                             _campaign: '{sk.campaign}',
                                             _project: '{sk.project}'}})
                return n
                """
        n2 = n4js.execute_query(q).records[0]["n"]

        assert n2["name"] == "tyk2_relative_benchmark"

        # add a slightly different network
        an2 = AlchemicalNetwork(
            edges=list(an.edges)[:-1], name="tyk2_relative_benchmark_-1"
        )
        sk3 = n4js.assemble_network(an2, scope_test)[0]
        assert sk3 != sk

        q = """match (n:AlchemicalNetwork)
                return n
                """

        n3 = n4js.execute_query(q)

        assert len(n3.records) == 2

    @pytest.mark.xfail(raises=NotImplementedError)
    def test_delete_network(self):
        raise NotImplementedError

    def test_set_network_state(self, n4js, network_tyk2, scope_test):
        valid_states = [state.value for state in NetworkStateEnum]
        network_sks = []
        for i, state in enumerate(valid_states):
            an = network_tyk2.copy_with_replacements(
                name=network_tyk2.name + f"_test_set_network_state_{i}"
            )
            sk = n4js.assemble_network(an, scope_test)[0]
            network_sks.append(sk)

        results = n4js.set_network_state(network_sks, valid_states)
        assert results == network_sks

        q = """
            UNWIND $networks as network
            MATCH (an:AlchemicalNetwork {`_scoped_key`: network})<-[:MARKS]-(nm:NetworkMark {target: network})
            RETURN nm
        """
        results = n4js.execute_query(q, networks=[str(x) for x in network_sks])

        network_results = {}
        for record in results.records:
            nm = record["nm"]
            network = nm["target"]
            state = nm["state"]
            network_results[ScopedKey.from_str(network)] = state

            try:
                NetworkStateEnum(state)
            except ValueError:
                raise ValueError(f"database contains an invalid state: {state}")

        for network_sk, state in zip(network_sks, valid_states):
            assert network_results[network_sk] == state

        network_sk_no_exists = ScopedKey.from_str(str(network_sks[0]) + "_no_exists")
        results = n4js.set_network_state(
            network_sks + [network_sk_no_exists],
            [NetworkStateEnum.active.value] * (len(NetworkStateEnum) + 1),
        )

        assert results == network_sks + [None]

    def test_get_network_state(self, n4js, network_tyk2, scope_test):
        valid_states = [state.value for state in NetworkStateEnum]
        network_sks = []
        for i, state in enumerate(valid_states):
            an = network_tyk2.copy_with_replacements(
                name=network_tyk2.name + f"_test_get_network_state_{i}"
            )
            sk = n4js.assemble_network(an, scope_test)[0]
            network_sks.append(sk)

        n4js.set_network_state(network_sks, ["active"] * len(network_sks))

        results = n4js.get_network_state(network_sks)
        assert results == [NetworkStateEnum.active.value] * len(network_sks)

        n4js.set_network_state(network_sks, valid_states)

        results = n4js.get_network_state(network_sks)
        assert results == valid_states

        network_sk_no_exists = ScopedKey.from_str(str(network_sks[0]) + "_no_exists")

        results = n4js.get_network_state([network_sk_no_exists] + network_sks)
        assert results == [None] + valid_states

    def test_get_network(self, n4js, network_tyk2, scope_test):
        an = network_tyk2
        sk: ScopedKey = n4js.assemble_network(an, scope_test)[0]

        an2 = n4js.get_gufe(sk)

        assert an2 == an
        assert an2 is an

        TOKENIZABLE_REGISTRY.clear()

        an3 = n4js.get_gufe(sk)

        assert an3 == an2 == an

    def test_query_networks(self, n4js, network_tyk2, scope_test, multiple_scopes):
        an = network_tyk2
        an2 = AlchemicalNetwork(edges=list(an.edges)[:-2], name=None)

        sk: ScopedKey = n4js.assemble_network(an, scope_test)[0]
        sk2: ScopedKey = n4js.assemble_network(an2, scope_test)[0]

        n4js.set_network_state([sk, sk2], ["active", "inactive"])

        an_sks: list[ScopedKey] = n4js.query_networks()

        assert sk in an_sks
        assert sk2 in an_sks
        assert len(an_sks) == 2

        # test scopes query
        an_sks = n4js.query_networks(scope=scope_test)
        assert len(an_sks) == 2

        an_sks = n4js.query_networks(scope=multiple_scopes[1])
        assert len(an_sks) == 0

        # test name query
        an_sks = n4js.query_networks(name="tyk2_relative_benchmark")
        assert len(an_sks) == 1

        # test state query
        an_sks = n4js.query_networks(state=NetworkStateEnum.active.value)
        assert len(an_sks) == 1

        an_sks = n4js.query_networks(state=NetworkStateEnum.inactive.value)
        assert len(an_sks) == 1

        network_state = (
            f"{NetworkStateEnum.active.value}|{NetworkStateEnum.inactive.value}"
        )
        an_sks = n4js.query_networks(state=network_state)
        assert len(an_sks) == 2

    def test_query_transformations(self, n4js, network_tyk2, multiple_scopes):
        an = network_tyk2

        n4js.assemble_network(an, multiple_scopes[0])
        n4js.assemble_network(an, multiple_scopes[1])

        transformation_sks = n4js.query_transformations()

        assert len(transformation_sks) == len(network_tyk2.edges) * 2
        assert len(n4js.query_transformations(scope=multiple_scopes[0])) == len(
            network_tyk2.edges
        )
        assert (
            len(n4js.query_transformations(name="lig_ejm_31_to_lig_ejm_50_complex"))
            == 2
        )
        assert (
            len(
                n4js.query_transformations(
                    scope=multiple_scopes[0], name="lig_ejm_31_to_lig_ejm_50_complex"
                )
            )
            == 1
        )

    def test_query_transformations_exploit(self, n4js, multiple_scopes, network_tyk2):
        # This test is to show that common cypher exploits are mitigated by using parameters

        an = network_tyk2

        n4js.assemble_network(an, multiple_scopes[0])
        n4js.assemble_network(an, multiple_scopes[1])

        malicious_name = """'})
        WITH {_org: '', _campaign: '', _project: '', _gufe_key: ''} AS n
        RETURN n
        UNION
        MATCH (m) DETACH DELETE m
        WITH {_org: '', _campaign: '', _project: '', _gufe_key: ''} AS n
        RETURN n
        UNION
        CREATE (mark:InjectionMark {_scoped_key: 'InjectionMark-12345-test-testcamp-testproj'})
        WITH {_org: '', _campaign: '', _project: '', _gufe_key: ''} AS n // """
        try:
            n4js.query_transformations(name=malicious_name)
        except AttributeError as e:
            # With old _query, AttributeError would be thrown AFTER the transaction has finished, and the database is already corrupted
            assert "'dict' object has no attribute 'labels'" in str(e)
            assert len(n4js.query_transformations(scope=multiple_scopes[0])) == 0

        mark_from__query = n4js._query(qualname="InjectionMark")
        # Just to be double sure, check explicitly
        q = """
            match (m:InjectionMark)
            return m
            """
        mark_explicit = n4js.execute_query(q).records

        assert len(mark_from__query) == len(mark_explicit) == 0

        assert len(n4js.query_transformations()) == len(network_tyk2.edges) * 2
        assert len(n4js.query_transformations(scope=multiple_scopes[0])) == len(
            network_tyk2.edges
        )

        assert (
            len(n4js.query_transformations(name="lig_ejm_31_to_lig_ejm_50_complex"))
            == 2
        )
        assert (
            len(
                n4js.query_transformations(
                    scope=multiple_scopes[0], name="lig_ejm_31_to_lig_ejm_50_complex"
                )
            )
            == 1
        )

    def test_query_chemicalsystems(self, n4js, network_tyk2, multiple_scopes):
        an = network_tyk2

        n4js.assemble_network(an, multiple_scopes[0])
        n4js.assemble_network(an, multiple_scopes[1])

        chemicalsystem_sks = n4js.query_chemicalsystems()

        assert len(chemicalsystem_sks) == len(network_tyk2.nodes) * 2
        assert len(n4js.query_chemicalsystems(scope=multiple_scopes[0])) == len(
            network_tyk2.nodes
        )
        assert len(n4js.query_chemicalsystems(name="lig_ejm_31_complex")) == 2
        assert (
            len(
                n4js.query_chemicalsystems(
                    scope=multiple_scopes[0], name="lig_ejm_31_complex"
                )
            )
            == 1
        )

    def test_get_network_transformations(self, n4js, network_tyk2, scope_test):
        an = network_tyk2
        sk: ScopedKey = n4js.assemble_network(an, scope_test)[0]

        tf_sks = n4js.get_network_transformations(sk)

        assert len(tf_sks) == len(network_tyk2.edges)
        assert {tf_sk.gufe_key for tf_sk in tf_sks} == {
            t.key for t in network_tyk2.edges
        }

    def test_get_transformation_networks(self, n4js, network_tyk2, scope_test):
        an = network_tyk2
        sk: ScopedKey = n4js.assemble_network(an, scope_test)[0]

        tf_sks = n4js.get_network_transformations(sk)
        an_sks = n4js.get_transformation_networks(tf_sks[0])

        assert sk in an_sks
        assert len(an_sks) == 1

    def test_get_network_chemicalsystems(self, n4js, network_tyk2, scope_test):
        an = network_tyk2
        sk: ScopedKey = n4js.assemble_network(an, scope_test)[0]

        cs_sks = n4js.get_network_chemicalsystems(sk)

        assert len(cs_sks) == len(network_tyk2.nodes)
        assert {cs_sk.gufe_key for cs_sk in cs_sks} == {
            cs.key for cs in network_tyk2.nodes
        }

    def test_get_chemicalsystem_networks(self, n4js, network_tyk2, scope_test):
        an = network_tyk2
        sk: ScopedKey = n4js.assemble_network(an, scope_test)[0]

        cs_sks = n4js.get_network_chemicalsystems(sk)
        an_sks = n4js.get_chemicalsystem_networks(cs_sks[0])

        assert sk in an_sks
        assert len(an_sks) == 1

    @pytest.mark.parametrize(
        "transformation_class_name", ["Transformation", "NonTransformation"]
    )
    def test_get_transformation_chemicalsystems(
        self,
        n4js,
        network_tyk2,
        scope_test,
        transformation,
        nontransformation,
        transformation_class_name,
    ):
        an = network_tyk2
        n4js.assemble_network(an, scope_test)

        match transformation_class_name:
            case "Transformation":
                _transformation = transformation
            case "NonTransformation":
                _transformation = nontransformation
            case _:
                raise ValueError('Expected "Transformation" or "NonTransformation"')

        tf_sk = ScopedKey(gufe_key=_transformation.key, **scope_test.to_dict())
        cs_sks = n4js.get_transformation_chemicalsystems(tf_sk)

        if transformation_class_name == "Transformation":
            assert [cs_sk.gufe_key for cs_sk in cs_sks] == [
                _transformation.stateA.key,
                _transformation.stateB.key,
            ]
        elif transformation_class_name == "NonTransformation":
            assert len(cs_sks) == 1
            assert cs_sks[0].gufe_key == _transformation.system.key

    def test_get_chemicalsystem_transformations(
        self, n4js, network_tyk2, scope_test, chemicalsystem
    ):
        an = network_tyk2
        n4js.assemble_network(an, scope_test)

        cs_sk = ScopedKey(gufe_key=chemicalsystem.key, **scope_test.to_dict())

        tf_sks = n4js.get_chemicalsystem_transformations(cs_sk)

        tfs = []
        for tf in network_tyk2.edges:
            if chemicalsystem in (tf.stateA, tf.stateB):
                tfs.append(tf)

        assert {tf_sk.gufe_key for tf_sk in tf_sks} == {t.key for t in tfs}

    def test_get_transformation_results(
        self,
        n4js: Neo4jStore,
        network_tyk2,
        scope_test,
        transformation,
        protocoldagresults,
    ):
        an = network_tyk2
        n4js.assemble_network(an, scope_test)
        transformation_sk = n4js.get_scoped_key(transformation, scope_test)

        # create a task; pretend we computed it, submit reference for pre-baked
        # result
        task_sk = n4js.create_task(transformation_sk)

        pdr_ref = ProtocolDAGResultRef(
            scope=task_sk.scope,
            obj_key=protocoldagresults[0].key,
            ok=protocoldagresults[0].ok(),
        )

        # push the result
        pdr_ref_sk = n4js.set_task_result(task_sk, pdr_ref)

        # get the result back, at the transformation level
        pdr_ref_sks = n4js.get_transformation_results(transformation_sk)

        assert len(pdr_ref_sks) == 1
        assert pdr_ref_sk in pdr_ref_sks

        # try adding a new task, then adding the same result to it
        # should result in two tasks pointing to the same result, and yield
        # only one
        task_sk2 = n4js.create_task(transformation_sk)
        n4js.set_task_result(task_sk2, pdr_ref)
        pdr_ref_sks_2 = n4js.get_transformation_results(transformation_sk)

        assert len(pdr_ref_sks_2) == 1
        assert pdr_ref_sk in pdr_ref_sks_2

        # try adding additional unique results to one of the tasks
        for pdr in protocoldagresults[1:]:
            pdr_ref_ = ProtocolDAGResultRef(
                scope=task_sk.scope, obj_key=pdr.key, ok=pdr.ok()
            )
            # push the result
            n4js.set_task_result(task_sk, pdr_ref_)

        # now get all results back for this transformation
        pdr_ref_sks_3 = n4js.get_transformation_results(transformation_sk)

        assert len(pdr_ref_sks_3) == 3
        assert {n4js.get_gufe(p).obj_key for p in pdr_ref_sks_3} == {
            p.key for p in protocoldagresults
        }

    def test_get_transformation_failures(
        self,
        n4js: Neo4jStore,
        network_tyk2_failure,
        scope_test,
        transformation_failure,
        protocoldagresults_failure,
    ):
        an = network_tyk2_failure
        n4js.assemble_network(an, scope_test)
        transformation_sk = n4js.get_scoped_key(transformation_failure, scope_test)

        # create a task; pretend we computed it, submit reference for pre-baked
        # result
        task_sk = n4js.create_task(transformation_sk)

        pdr_ref = ProtocolDAGResultRef(
            scope=task_sk.scope,
            obj_key=protocoldagresults_failure[0].key,
            ok=protocoldagresults_failure[0].ok(),
        )

        # push the result
        pdr_ref_sk = n4js.set_task_result(task_sk, pdr_ref)

        # try to get the result back, at the transformation level
        pdr_ref_sks = n4js.get_transformation_results(transformation_sk)

        assert len(pdr_ref_sks) == 0

        # try to get failure back
        failure_pdr_ref_sks = n4js.get_transformation_failures(transformation_sk)

        assert len(failure_pdr_ref_sks) == 1
        assert pdr_ref_sk in failure_pdr_ref_sks

        # try adding a new task, then adding the same result to it
        # should result in two tasks pointing to the same result, and yield
        # only one
        task_sk2 = n4js.create_task(transformation_sk)
        n4js.set_task_result(task_sk2, pdr_ref)
        pdr_ref_sks_2 = n4js.get_transformation_failures(transformation_sk)

        assert len(pdr_ref_sks_2) == 1
        assert pdr_ref_sk in pdr_ref_sks_2

        # try adding additional unique results to one of the tasks
        for pdr in protocoldagresults_failure[1:]:
            pdr_ref_ = ProtocolDAGResultRef(
                scope=task_sk.scope, obj_key=pdr.key, ok=pdr.ok()
            )
            # push the result
            n4js.set_task_result(task_sk, pdr_ref_)

        # should still get 0 results back for this transformation
        assert len(n4js.get_transformation_results(transformation_sk)) == 0

        # but should get 3 failures back if we ask for those
        pdr_ref_sks_3 = n4js.get_transformation_failures(transformation_sk)

        assert len(pdr_ref_sks_3) == 3
        assert {n4js.get_gufe(p).obj_key for p in pdr_ref_sks_3} == {
            p.key for p in protocoldagresults_failure
        }

    ### compute

    def test_register_computeservice(self, n4js, compute_service_id):
        now = datetime.datetime.now(tz=datetime.UTC)
        registration = ComputeServiceRegistration(
            identifier=compute_service_id,
            registered=now,
            heartbeat=now,
            failure_times=[],
        )

        compute_service_id_ = n4js.register_computeservice(registration)

        assert compute_service_id == compute_service_id_

        q = f"""match (csreg:ComputeServiceRegistration {{identifier: '{compute_service_id}'}})
            return csreg
            """
        csreg = n4js.execute_query(q).records[0]["csreg"]

        assert csreg["identifier"] == compute_service_id

        # we round to integer seconds from epoch to avoid somewhat different
        # floats on either side of comparison even if practically the same
        # straight datetime comparisons would sometimes fail depending on timing
        assert int(csreg["registered"].to_native().timestamp()) == int(now.timestamp())
        assert int(csreg["heartbeat"].to_native().timestamp()) == int(now.timestamp())

    def test_deregister_computeservice(self, n4js, compute_service_id):
        now = datetime.datetime.now(tz=datetime.UTC)
        registration = ComputeServiceRegistration(
            identifier=compute_service_id,
            registered=now,
            heartbeat=now,
            failure_times=[],
        )

        n4js.register_computeservice(registration)

        # try deregistering
        compute_service_id_ = n4js.deregister_computeservice(compute_service_id)

        assert compute_service_id == compute_service_id_

        q = f"""match (csreg:ComputeServiceRegistration {{identifier: '{compute_service_id}'}})
            return csreg
            """
        csreg = n4js.execute_query(q)

        assert not csreg.records

    def test_heartbeat_computeservice(self, n4js, compute_service_id):
        now = datetime.datetime.now(tz=datetime.UTC)
        registration = ComputeServiceRegistration(
            identifier=compute_service_id,
            registered=now,
            heartbeat=now,
            failure_times=[],
        )

        n4js.register_computeservice(registration)

        # perform a heartbeat
        tomorrow = now + timedelta(days=1)
        n4js.heartbeat_computeservice(compute_service_id, tomorrow)

        q = f"""match (csreg:ComputeServiceRegistration {{identifier: '{compute_service_id}'}})
            return csreg
            """

        csreg = n4js.execute_query(q).records[0]["csreg"]

        # we round to integer seconds from epoch to avoid somewhat different
        # floats on either side of comparison even if practically the same
        # straight datetime comparisons would sometimes fail depending on timing
        assert int(csreg["registered"].to_native().timestamp()) == int(now.timestamp())
        assert int(csreg["heartbeat"].to_native().timestamp()) == int(
            tomorrow.timestamp()
        )

    def test_expire_registrations(self, n4js, compute_service_id):
        now = datetime.datetime.now(tz=datetime.UTC)
        yesterday = now - timedelta(days=1)
        an_hour_ago = now - timedelta(hours=1)
        registration = ComputeServiceRegistration(
            identifier=compute_service_id,
            registered=yesterday,
            heartbeat=an_hour_ago,
            failure_times=[],
        )

        n4js.register_computeservice(registration)

        # expire any compute service that had a heartbeat more than 30 mins ago
        thirty_mins_ago = now - timedelta(minutes=30)

        identities = n4js.expire_registrations(expire_time=thirty_mins_ago)

        q = f"""match (csreg:ComputeServiceRegistration {{identifier: '{compute_service_id}'}})
            return csreg
            """

        results = n4js.execute_query(q)

        assert not results.records
        assert compute_service_id in identities

    def test_log_failure_computeservice(self, n4js, compute_service_id):
        now = datetime.datetime.now(tz=datetime.UTC)
        registration = ComputeServiceRegistration(
            identifier=compute_service_id,
            registered=now,
            heartbeat=now,
            failure_times=[],
        )

        n4js.register_computeservice(registration)

        previous_failures = 5

        # pretend we failed before, 5 minutes apart from one another
        for i in range(1, previous_failures + 1):
            previous_failure_time = now - timedelta(minutes=5 * i)
            n4js.log_failure_compute_service(compute_service_id, previous_failure_time)

        q = """MATCH (n:ComputeServiceRegistration {identifier: $compute_service_id})
        RETURN size(n.failure_times) AS n_failures
        """
        results = n4js.execute_query(q, compute_service_id=str(compute_service_id))
        assert 5 == results.records[0]["n_failures"]

        n4js.log_failure_compute_service(compute_service_id, now)
        results = n4js.execute_query(q, compute_service_id=str(compute_service_id))
        assert 6 == results.records[0]["n_failures"]

    def test_compute_service_can_claim(self, n4js, compute_service_id):
        now = datetime.datetime.now(tz=datetime.UTC)
        registration = ComputeServiceRegistration(
            identifier=compute_service_id,
            registered=now,
            heartbeat=now,
            failure_times=[],
        )

        n4js.register_computeservice(registration)

        previous_failures = 5

        # pretend we failed before, 5 minutes apart from one another
        for i in range(1, previous_failures + 1):
            previous_failure_time = now - timedelta(minutes=i * 5)
            n4js.log_failure_compute_service(compute_service_id, previous_failure_time)

        # we have 1 failure at t=-5m, so we can't claim
        assert not n4js.compute_service_can_claim(
            compute_service_id, now - timedelta(minutes=6), 0
        )

        # increase to 1 allowed failures, will allow claiming with same forgive time
        assert n4js.compute_service_can_claim(
            compute_service_id, now - timedelta(minutes=6), 1
        )

        # no fails within 1 min
        assert n4js.compute_service_can_claim(
            compute_service_id, now - timedelta(minutes=1), 0
        )

    def test_create_task(self, n4js, network_tyk2, scope_test):
        # add alchemical network, then try generating task
        an = network_tyk2
        n4js.assemble_network(an, scope_test)

        transformation = list(an.edges)[0]
        transformation_sk = n4js.get_scoped_key(transformation, scope_test)

        # test the `n4js.create_task` method, which calls `n4js.create_tasks`
        # for convenience
        task_sk: ScopedKey = n4js.create_task(transformation_sk)
        q = f"""match (n:Task {{_gufe_key: '{task_sk.gufe_key}',
                                             _org: '{task_sk.org}', _campaign: '{task_sk.campaign}',
                                             _project: '{task_sk.project}'}})-[:PERFORMS]->(m:Transformation|NonTransformation)
                return m
                """
        m = n4js.execute_query(q).records[0]["m"]

        assert m["_gufe_key"] == transformation.key

        N = 100
        task_sks = n4js.create_tasks([transformation_sk] * N)

        assert len(task_sks) == N

        # extend all of these tasks
        child_task_sks = n4js.create_tasks([transformation_sk] * N, task_sks)

        assert len(child_task_sks) == N

        q = f"""
            UNWIND {cypher_list_from_scoped_keys(child_task_sks)} AS task_sk
            MATCH (n:Task)<-[:EXTENDS]-(m:Task {{`_scoped_key`: task_sk}})
            RETURN n, m
            """
        results = n4js.execute_query(q)

        assert len(results.records) == N

        for record in results.records:
            # n is a parent Task, m is a child Task
            n, m = record["n"], record["m"]

            task_sk = ScopedKey.from_str(n["_scoped_key"])
            assert task_sk in task_sks

            child_task_sk = child_task_sks[task_sks.index(task_sk)]

            assert ScopedKey.from_str(m["_scoped_key"]) == child_task_sk

        incompatible_transformation_sk = n4js.get_scoped_key(
            list(an.edges)[1], scope_test
        )

        with pytest.raises(ValueError):
            incompatible_transformations = [transformation_sk] * len(child_task_sks)
            incompatible_transformations[0] = incompatible_transformation_sk
            # since the child tasks all PERFORM transformation_sk, the addition
            # of incompatible_transformation_sk raises a ValueError
            n4js.create_tasks(incompatible_transformations, child_task_sks)

    def test_create_task_extends_invalid_deleted(self, n4js, network_tyk2, scope_test):
        # add alchemical network, then try generating task
        an = network_tyk2
        n4js.assemble_network(an, scope_test)

        transformation = list(an.edges)[0]
        transformation_sk = n4js.get_scoped_key(transformation, scope_test)

        task_sk_invalid = n4js.create_task(transformation_sk)
        n4js.set_task_invalid([task_sk_invalid])

        task_sk_deleted = n4js.create_task(transformation_sk)
        n4js.set_task_deleted([task_sk_deleted])

        with pytest.raises(ValueError, match="Cannot extend"):
            # try and create a task that extends an invalid task
            _ = n4js.create_task(transformation_sk, extends=task_sk_invalid)

        with pytest.raises(ValueError, match="Cannot extend"):
            # try and create a task that extends a deleted task
            _ = n4js.create_task(transformation_sk, extends=task_sk_deleted)

    def test_query_tasks(self, n4js, network_tyk2, scope_test, multiple_scopes):
        an = network_tyk2
        n4js.assemble_network(an, scope_test)

        task_sks = n4js.query_tasks()
        assert len(task_sks) == 0

        tf_sks = n4js.query_transformations(scope=scope_test)

        n4js.create_tasks([tf_sk for tf_sk in tf_sks[:10]] * 3)

        task_sks = n4js.query_tasks()
        assert len(task_sks) == 10 * 3

        task_sks = n4js.query_tasks(scope=scope_test)
        assert len(task_sks) == 10 * 3

        task_sks = n4js.query_tasks(scope=multiple_scopes[1])
        assert len(task_sks) == 0

        # check that we can query by status
        task_sks = n4js.query_tasks()
        n4js.set_task_invalid(task_sks[:10])

        task_sks = n4js.query_tasks(status="waiting")
        assert len(task_sks) == 10 * 3 - 10

        task_sks = n4js.query_tasks(status="invalid")
        assert len(task_sks) == 10

        task_sks = n4js.query_tasks(status="complete")
        assert len(task_sks) == 0

    def test_get_network_tasks(self, n4js, network_tyk2, scope_test):
        an = network_tyk2
        sk = n4js.assemble_network(an, scope_test)[0]
        n4js.set_network_state([sk], ["active"])

        an_sk = n4js.query_networks(scope=scope_test)[0]
        tf_sks = n4js.get_network_transformations(an_sk)

        task_sks = []
        for tf_sk in tf_sks[:10]:
            task_sks.extend(n4js.create_tasks([tf_sk] * 3))

        task_sks_network = n4js.get_network_tasks(an_sk)
        assert set(task_sks_network) == set(task_sks)
        assert len(task_sks_network) == len(task_sks)

        n4js.set_task_invalid(task_sks[:10])

        task_sks = n4js.get_network_tasks(an_sk, status=TaskStatusEnum.waiting)
        assert len(task_sks) == len(task_sks_network) - 10

        task_sks = n4js.get_network_tasks(an_sk, status=TaskStatusEnum.invalid)
        assert len(task_sks) == 10

        task_sks = n4js.get_network_tasks(an_sk, status=TaskStatusEnum.complete)
        assert len(task_sks) == 0

    def test_get_task_networks(self, n4js, network_tyk2, scope_test):
        an = network_tyk2
        sk_1 = n4js.assemble_network(an, scope_test)[0]
        sk_2 = n4js.assemble_network(
            AlchemicalNetwork(edges=list(an.edges)[:-2]), scope_test
        )[0]

        n4js.set_network_state([sk_1, sk_2], ["active", "active"])

        an_sk = n4js.query_networks(scope=scope_test)[0]
        tf_sks = n4js.get_network_transformations(an_sk)

        task_sks = n4js.create_tasks([tf_sk for tf_sk in tf_sks[:10]] * 3)

        for task_sk in task_sks:
            an_sks = n4js.get_task_networks(task_sk)
            assert an_sk in an_sks
            for an_sk in an_sks:
                assert task_sk in n4js.get_network_tasks(an_sk)

    def test_get_transformation_tasks(self, n4js, network_tyk2, scope_test):
        an = network_tyk2
        n4js.assemble_network(an, scope_test)

        transformation = list(an.edges)[0]
        transformation_sk = n4js.get_scoped_key(transformation, scope_test)

        # create a tree of tasks for a selected transformation
        task_sks = []
        for i in range(3):
            task_i: ScopedKey = n4js.create_task(transformation_sk)
            task_sks.append(task_i)
            for j in range(3):
                task_j = n4js.create_task(transformation_sk, extends=task_i)
                task_sks.append(task_j)
                for k in range(3):
                    task_k = n4js.create_task(transformation_sk, extends=task_j)
                    task_sks.append(task_k)

        # get all tasks for the transformation
        all_task_sks: list[ScopedKey] = n4js.get_transformation_tasks(transformation_sk)

        def f(x, y):
            return x**y + x ** (y - 1) + x ** (y - 2)

        assert len(all_task_sks) == f(3, 3)
        assert set(task_sks) == set(all_task_sks)

        # try getting back only tasks extending from a given one
        subtree = n4js.get_transformation_tasks(transformation_sk, extends=task_sks[0])

        assert len(subtree) == f(3, 2) - 1
        assert set(subtree) == set(task_sks[1:13])

        # try getting tasks back in the "graph" representation instead
        # this is a mapping of each Task to the Task they extend, if applicable
        graph = n4js.get_transformation_tasks(transformation_sk, return_as="graph")

        assert len(graph) == len(task_sks)
        assert set(graph.keys()) == set(task_sks)
        assert all([graph[t] == task_sks[0] for t in task_sks[1:13:4]])

    def test_get_transformation_actioned_tasks(self, n4js, network_tyk2, scope_test):
        an = network_tyk2
        network_sk, taskhub_sk, _ = n4js.assemble_network(an, scope_test)

        transformation = list(an.edges)[0]
        transformation_sk = n4js.get_scoped_key(transformation, scope_test)

        # create tasks for the transformation
        task_sks = n4js.create_tasks([transformation_sk] * 5)

        # initially, no tasks should be actioned
        actioned_tasks = n4js.get_transformation_actioned_tasks(
            transformation_sk, taskhub_sk
        )
        assert actioned_tasks == []

        # action 3 of 5 tasks
        n4js.action_tasks(task_sks[:3], taskhub_sk)

        # should now get back the 3 actioned tasks
        actioned_tasks = n4js.get_transformation_actioned_tasks(
            transformation_sk, taskhub_sk
        )
        assert len(actioned_tasks) == 3
        assert set(actioned_tasks) == set(task_sks[:3])

        # create a second network to get a second taskhub
        an2 = an.copy_with_replacements(name=an.name + "_2")
        network2_sk, taskhub2_sk, _ = n4js.assemble_network(an2, scope_test)
        n4js.action_tasks(task_sks[3:], taskhub2_sk)

        # first taskhub should still only have 3 tasks
        actioned_tasks = n4js.get_transformation_actioned_tasks(
            transformation_sk, taskhub_sk
        )
        assert len(actioned_tasks) == 3
        assert set(actioned_tasks) == set(task_sks[:3])

        # second taskhub should have 2 tasks
        actioned_tasks2 = n4js.get_transformation_actioned_tasks(
            transformation_sk, taskhub2_sk
        )
        assert len(actioned_tasks2) == 2
        assert set(actioned_tasks2) == set(task_sks[3:])

        # test with different transformation - should get no results
        transformation2 = list(an.edges)[1]
        transformation2_sk = n4js.get_scoped_key(transformation2, scope_test)
        actioned_tasks_diff = n4js.get_transformation_actioned_tasks(
            transformation2_sk, taskhub_sk
        )
        assert actioned_tasks_diff == []

    def test_get_task_transformation(
        self,
        n4js: Neo4jStore,
        network_tyk2,
        scope_test,
        protocoldagresults,
    ):
        # create a network with just the transformation we care about
        transformation = list(network_tyk2.edges)[0]
        n4js.assemble_network(AlchemicalNetwork(edges=[transformation]), scope_test)

        transformation_sk = n4js.get_scoped_key(transformation, scope_test)

        # create a task; use its scoped key to get its transformation
        # this should be the same one we used to spawn the task
        task_sk = n4js.create_task(transformation_sk)

        # get transformations back as both gufe objects and scoped keys
        tf, _ = n4js.get_task_transformation(task_sk)
        tf_sk, _ = n4js.get_task_transformation(task_sk, return_gufe=False)

        assert tf == transformation
        assert tf_sk == transformation_sk

        # pretend we completed this one, and we have a protocoldagresult for it
        pdr_ref = ProtocolDAGResultRef(
            scope=task_sk.scope, obj_key=protocoldagresults[0].key, ok=True
        )

        # try to push the result
        pdr_ref_sk = n4js.set_task_result(task_sk, pdr_ref)

        # create a task that extends the previous one
        task_sk2 = n4js.create_task(transformation_sk, extends=task_sk)

        # get transformations and protocoldagresultrefs as both gufe objects and scoped keys
        tf, protocoldagresultref = n4js.get_task_transformation(task_sk2)
        tf_sk, protocoldagresultref_sk = n4js.get_task_transformation(
            task_sk2, return_gufe=False
        )

        assert pdr_ref == protocoldagresultref
        assert pdr_ref_sk == protocoldagresultref_sk

        assert tf == transformation
        assert tf_sk == transformation_sk

    def test_set_task_priority(self, n4js, network_tyk2, scope_test):
        an = network_tyk2
        network_sk, taskhub_sk, _ = n4js.assemble_network(an, scope_test)

        transformation = list(an.edges)[0]
        transformation_sk = n4js.get_scoped_key(transformation, scope_test)

        task_sks = n4js.create_tasks([transformation_sk] * 3)

        base_case = n4js.get_task_priority(task_sks)
        assert [10, 10, 10] == base_case

        n4js.set_task_priority([task_sks[0]], 20)
        single_change = n4js.get_task_priority(task_sks)
        assert [20, 10, 10] == single_change

        n4js.set_task_priority(task_sks, 30)
        change_all = n4js.get_task_priority(task_sks)
        assert [30, 30, 30] == change_all

    def test_set_task_priority_returned_keys(self, n4js, network_tyk2, scope_test):
        an = network_tyk2
        n4js.assemble_network(an, scope_test)

        transformation = list(an.edges)[0]
        transformation_sk = n4js.get_scoped_key(transformation, scope_test)

        task_sks = n4js.create_tasks([transformation_sk] * 3)

        updated = n4js.set_task_priority(task_sks, 1)
        assert updated == task_sks

        # "updating" includes setting the priority to itself
        # None is only returned when a task doesn't exist
        # run the above block again to check this
        updated = n4js.set_task_priority(task_sks, 1)
        assert updated == task_sks

    def test_set_task_priority_missing_task(self, n4js, network_tyk2, scope_test):
        an = network_tyk2
        n4js.assemble_network(an, scope_test)

        transformation = list(an.edges)[0]
        transformation_sk = n4js.get_scoped_key(transformation, scope_test)

        task_sks = n4js.create_tasks([transformation_sk] * 3)
        task_sks_with_fake = task_sks + [
            ScopedKey.from_str("Task-FAKE-test_org-test_campaign-test_project")
        ]

        updated = n4js.set_task_priority(task_sks_with_fake, 1)
        assert updated == task_sks + [None]

    def test_set_task_priority_out_of_bounds(self, n4js, network_tyk2, scope_test):
        an = network_tyk2
        n4js.assemble_network(an, scope_test)

        transformation = list(an.edges)[0]
        transformation_sk = n4js.get_scoped_key(transformation, scope_test)

        task_sks = n4js.create_tasks([transformation_sk] * 3)

        msg = "priority must be between"

        # should raise ValueError when providing list
        # of ScopedKeys
        with pytest.raises(ValueError, match=msg):
            n4js.set_task_priority(task_sks, -1)

        with pytest.raises(ValueError, match=msg):
            n4js.set_task_priority(task_sks, 2**63)

    def test_get_task_priority(self, n4js, network_tyk2, scope_test):
        an = network_tyk2
        n4js.assemble_network(an, scope_test)

        transformation = list(an.edges)[0]
        transformation_sk = n4js.get_scoped_key(transformation, scope_test)

        task_sks = n4js.create_tasks([transformation_sk] * 3)

        result = n4js.get_task_priority(task_sks)
        assert result == [10, 10, 10]

    def test_get_task_priority_missing_task(self, n4js, network_tyk2, scope_test):
        an = network_tyk2
        n4js.assemble_network(an, scope_test)

        transformation = list(an.edges)[0]
        transformation_sk = n4js.get_scoped_key(transformation, scope_test)

        task_sks = n4js.create_tasks([transformation_sk] * 3)
        task_sks_with_fake = task_sks + [
            ScopedKey.from_str("Task-FAKE-test_org-test_campaign-test_project")
        ]

        result = n4js.get_task_priority(task_sks_with_fake)
        assert result == [10, 10, 10] + [None]

    def test_query_taskhubs(self, n4js: Neo4jStore, network_tyk2, scope_test):
        an = network_tyk2
        n4js.assemble_network(an, scope_test)

        # add a slightly different network
        an2 = AlchemicalNetwork(
            edges=list(an.edges)[:-1], name="tyk2_relative_benchmark_-1"
        )
        n4js.assemble_network(an2, scope_test)

        tq_sks: list[ScopedKey] = n4js.query_taskhubs()
        assert len(tq_sks) == 2
        assert all([isinstance(i, ScopedKey) for i in tq_sks])

        tq_dict: dict[ScopedKey, TaskHub] = n4js.query_taskhubs(return_gufe=True)
        assert len(tq_dict) == 2
        assert all([isinstance(i, TaskHub) for i in tq_dict.values()])

    def test_get_taskhub_actioned_tasks(
        self, n4js: Neo4jStore, network_tyk2, scope_test
    ):
        an = network_tyk2
        network_sk, taskhub_sk, _ = n4js.assemble_network(an, scope_test)
        transformation = list(an.edges)[0]
        transformation_sk = n4js.get_scoped_key(transformation, scope_test)

        task_sks = n4js.create_tasks([transformation_sk] * 5)

        # do not action the tasks yet; should get back nothing
        actioned_tasks = n4js.get_taskhub_actioned_tasks([taskhub_sk])[0]
        assert actioned_tasks == {}

        # action 3 of 5 tasks
        n4js.action_tasks(task_sks[:3], taskhub_sk)

        actioned_tasks = n4js.get_taskhub_actioned_tasks([taskhub_sk])[0]

        assert len(actioned_tasks) == 3
        assert all([task_i in task_sks for task_i in actioned_tasks])

        # check that we get back expected weights
        all([w == 0.5 for w in actioned_tasks.values()])

    def test_get_task_actioned_networks(
        self, n4js: Neo4jStore, network_tyk2, scope_test
    ):
        an_1 = network_tyk2
        an_2 = network_tyk2.copy_with_replacements(name=an_1.name + "_2")

        network_sk_1, taskhub_sk_1, _ = n4js.assemble_network(an_1, scope_test)
        network_sk_2, taskhub_sk_2, _ = n4js.assemble_network(an_2, scope_test)

        transformation = list(an_1.edges)[0]
        transformation_sk = n4js.get_scoped_key(transformation, scope_test)

        task_sk = n4js.create_task(transformation_sk)

        # do not action the task yet; should get back nothing
        an_sks = n4js.get_task_actioned_networks(task_sk)
        assert an_sks == {}

        n4js.action_tasks([task_sk], taskhub_sk_1)
        n4js.action_tasks([task_sk], taskhub_sk_2)

        an_sks = n4js.get_task_actioned_networks(task_sk)

        assert all([an_sk in an_sks for an_sk in [network_sk_1, network_sk_2]])

        # check that we get back expected weights
        all([w == 0.5 for w in an_sks.values()])

    def test_get_taskhub_weight(self, n4js: Neo4jStore, network_tyk2, scope_test):
        network_sk = n4js.assemble_network(network_tyk2, scope_test)[0]

        q = f"""
        MATCH (network:AlchemicalNetwork {{_scoped_key: '{network_sk}'}})--(taskhub:TaskHub)
        return taskhub.weight
        """

        weight = n4js.execute_query(q).records[0].data()["taskhub.weight"]
        weight_ = n4js.get_taskhub_weight([network_sk])[0]

        assert weight == 0.5
        assert weight_ == 0.5

    def test_set_taskhub_weight(self, n4js: Neo4jStore, network_tyk2, scope_test):
        network_sk = n4js.assemble_network(network_tyk2, scope_test)[0]

        results = n4js.set_taskhub_weight([network_sk], [1.0])
        weight = n4js.get_taskhub_weight([network_sk])[0]

        assert results == [network_sk]
        assert weight == 1.0

        # create three new networks
        network_sks = []
        for i in range(3):
            an = network_tyk2.copy_with_replacements(
                name=network_tyk2.name + f"_test_set_taskhub_weight_{i}"
            )
            network_sk, _, _ = n4js.assemble_network(an, scope_test)
            network_sks.append(network_sk)

        results = n4js.set_taskhub_weight(network_sks, [1.0] * 3)
        weight = n4js.get_taskhub_weight(network_sks)

        assert results == network_sks
        assert weight == [1.0, 1.0, 1.0]

        results = n4js.set_taskhub_weight([network_sks[0]], [0.5])
        weight = n4js.get_taskhub_weight(network_sks)

        assert results == [network_sks[0]]
        assert weight == [0.5, 1.0, 1.0]

        wrong_scoped_key = ScopedKey.from_str(str(network_sks[1]) + "noexist")

        results = n4js.set_taskhub_weight(
            [network_sks[0], wrong_scoped_key, network_sks[2]], [0.25] * 3
        )
        weight = n4js.get_taskhub_weight(
            [network_sks[0], wrong_scoped_key, network_sks[2]]
        )

        assert results == [network_sks[0], None, network_sks[2]]
        assert weight == [0.25, None, 0.25]

        results = n4js.set_taskhub_weight(network_sks, [0.5, 0.3, 0.7])
        weight = n4js.get_taskhub_weight(network_sks)

        assert weight == [0.5, 0.3, 0.7]

    def test_action_task(self, n4js: Neo4jStore, network_tyk2, scope_test):
        an = network_tyk2
        network_sk, taskhub_sk, _ = n4js.assemble_network(an, scope_test)

        transformation = list(an.edges)[0]
        transformation_sk = n4js.get_scoped_key(transformation, scope_test)

        # create 10 tasks
        task_sks = n4js.create_tasks([transformation_sk] * 10)

        # action the tasks
        n4js.action_tasks(task_sks, taskhub_sk)

        # count tasks actioned
        actioned_task_sks = n4js.get_taskhub_tasks(taskhub_sk)
        assert set(task_sks) == set(actioned_task_sks)
        assert len(task_sks) == 10

        # add a second network, with the transformation above missing
        # try to add a task from that transformation to the new network's hub
        # this should fail
        an2 = AlchemicalNetwork(
            edges=list(an.edges)[1:], name="tyk2_relative_benchmark_-1"
        )
        assert transformation not in an2.edges

        network_sk2, taskhub_sk2, _ = n4js.assemble_network(an2, scope_test)

        task_sks_fail = n4js.action_tasks(task_sks, taskhub_sk2)
        assert all([i is None for i in task_sks_fail])

        # test for APPLIES relationship between an ACTIONED task and a TaskRestartPattern

        ## create a restart pattern, should already create APPLIES relationships with those
        ## already actioned
        n4js.add_task_restart_patterns(taskhub_sk, ["test_pattern"], 5)

        query = """
        MATCH (:TaskRestartPattern)-[applies:APPLIES]->(Task)<-[:ACTIONS]-(:TaskHub {`_scoped_key`: $taskhub_scoped_key})
        // change this so that later tests can show the value was not overwritten
        SET applies.num_retries = 1
        RETURN count(applies) AS applies_count
        """

        ## sanity check that this number makes sense
        applies_count = n4js.execute_query(
            query, taskhub_scoped_key=str(taskhub_sk)
        ).records[0]["applies_count"]

        assert applies_count == 10

        # create 10 more tasks and action them
        task_sks = n4js.create_tasks([transformation_sk] * 10)
        n4js.action_tasks(task_sks, taskhub_sk)

        assert len(n4js.get_taskhub_actioned_tasks([taskhub_sk])[0]) == 20

        # same as above query without the set num_retries = 1
        query = """
        MATCH (:TaskRestartPattern)-[applies:APPLIES]->(:Task)<-[:ACTIONS]-(:TaskHub {`_scoped_key`: $taskhub_scoped_key})
        RETURN count(applies) AS applies_count
        """

        applies_count = n4js.execute_query(
            query, taskhub_scoped_key=str(taskhub_sk)
        ).records[0]["applies_count"]

        assert applies_count == 20

        query = """
        MATCH (:TaskRestartPattern)-[applies:APPLIES]->(:Task)
        RETURN applies
        """

        results = n4js.execute_query(query)

        count_0, count_1 = 0, 0
        for count in map(
            lambda record: record["applies"]["num_retries"], results.records
        ):
            match count:
                case 0:
                    count_0 += 1
                case 1:
                    count_1 += 1
                case _:
                    raise AssertionError(
                        "Unexpected count value found in num_retries field"
                    )

        assert count_0 == count_1 == 10

    def test_action_task_other_statuses(
        self, n4js: Neo4jStore, network_tyk2, scope_test
    ):
        an = network_tyk2
        network_sk, taskhub_sk, _ = n4js.assemble_network(an, scope_test)

        transformation = list(an.edges)[0]
        transformation_sk = n4js.get_scoped_key(transformation, scope_test)

        # create 6 tasks
        task_sks = n4js.create_tasks([transformation_sk] * 6)

        # set all but first task to running
        n4js.set_task_running(task_sks[1:])

        # set 1 task for each available status
        n4js.set_task_error(task_sks[2:3])
        n4js.set_task_complete(task_sks[3:4])
        n4js.set_task_invalid(task_sks[4:5])
        n4js.set_task_deleted(task_sks[5:6])

        # action all tasks; only those that are 'waiting', 'running', or
        # 'error' should be actioned
        actioned = n4js.action_tasks(task_sks, taskhub_sk)

        assert actioned[:3] == task_sks[:3]
        assert actioned[3:] == [None] * 3

    def test_action_task_extends(self, n4js: Neo4jStore, network_tyk2, scope_test):
        an = network_tyk2
        network_sk, taskhub_sk, _ = n4js.assemble_network(an, scope_test)

        transformation = list(an.edges)[0]
        transformation_sk = n4js.get_scoped_key(transformation, scope_test)

        # create 10 tasks that extend in an EXTENDS chain
        first_task = n4js.create_task(transformation_sk)
        collected_sks = [first_task]
        prev = first_task
        for i in range(9):
            curr = n4js.create_task(transformation_sk, extends=prev)
            collected_sks.append(curr)
            prev = curr

        # action the tasks
        actioned_task_sks = n4js.action_tasks(collected_sks, taskhub_sk)
        assert set(actioned_task_sks) == set(collected_sks)

    def test_get_unclaimed_tasks(
        self, n4js: Neo4jStore, network_tyk2, scope_test, compute_service_id
    ):
        an = network_tyk2
        network_sk, taskhub_sk, _ = n4js.assemble_network(an, scope_test)

        n4js.register_computeservice(
            ComputeServiceRegistration.from_now(compute_service_id)
        )

        transformation = list(an.edges)[0]
        transformation_sk = n4js.get_scoped_key(transformation, scope_test)

        # create 10 tasks
        task_sks = n4js.create_tasks([transformation_sk] * 10)

        # action the tasks
        n4js.action_tasks(task_sks, taskhub_sk)

        # claim a single task; There is no deterministic ordering of tasks, so
        # simply test that the claimed task is one of the actioned tasks
        claimed = n4js.claim_taskhub_tasks(taskhub_sk, compute_service_id)

        assert claimed[0] in task_sks

        # query for unclaimed tasks
        unclaimed = n4js.get_taskhub_unclaimed_tasks(taskhub_sk)

        assert set(unclaimed) == set(task_sks) - set(claimed)
        assert len(unclaimed) == 9

    def test_get_set_weights(self, n4js: Neo4jStore, network_tyk2, scope_test):
        an = network_tyk2
        network_sk, taskhub_sk, _ = n4js.assemble_network(an, scope_test)

        transformation = list(an.edges)[0]
        transformation_sk = n4js.get_scoped_key(transformation, scope_test)

        # create 10 tasks
        task_sks = n4js.create_tasks([transformation_sk] * 10)
        n4js.action_tasks(task_sks, taskhub_sk)

        # weights should all be the default 0.5
        weights = n4js.get_task_weights(task_sks, taskhub_sk)
        assert all([w == 0.5 for w in weights])

        # set weights on the tasks to be all 1.0
        n4js.set_task_weights(task_sks, taskhub_sk, weight=1.0)
        weights = n4js.get_task_weights(task_sks, taskhub_sk)
        assert all([w == 1.0 for w in weights])

    def test_cancel_task(self, n4js, network_tyk2, scope_test):
        an = network_tyk2
        network_sk, taskhub_sk, _ = n4js.assemble_network(an, scope_test)

        transformation = list(an.edges)[0]
        transformation_sk = n4js.get_scoped_key(transformation, scope_test)

        # create 10 tasks
        task_sks = n4js.create_tasks([transformation_sk] * 10)

        # action the tasks
        actioned = n4js.action_tasks(task_sks, taskhub_sk)

        # cancel the second and third task we created
        canceled = n4js.cancel_tasks(task_sks[1:3], taskhub_sk)

        # cancel a fake task
        fake_canceled = n4js.cancel_tasks(
            [ScopedKey.from_str("Task-FAKE-test_org-test_campaign-test_project")],
            taskhub_sk,
        )

        assert fake_canceled[0] is None

        # check that the hub has the contents we expect
        q = """
        MATCH (:TaskHub {_scoped_key: $taskhub_scoped_key})-[:ACTIONS]->(task:Task)
        RETURN task._scoped_key AS task_scoped_key
        """

        tasks = n4js.execute_query(q, taskhub_scoped_key=str(taskhub_sk))
        tasks = [
            ScopedKey.from_str(record["task_scoped_key"]) for record in tasks.records
        ]

        assert len(tasks) == 8
        assert set(tasks) == set(actioned) - set(canceled)

        # create a TaskRestartPattern
        n4js.add_task_restart_patterns(taskhub_sk, ["Test pattern"], 1)

        query = """
        MATCH (:TaskHub {`_scoped_key`: $taskhub_scoped_key})<-[:ENFORCES]-(:TaskRestartPattern)-[applies:APPLIES]->(:Task)
        RETURN count(applies) AS applies_count
        """

        assert (
            n4js.execute_query(query, taskhub_scoped_key=str(taskhub_sk)).records[0][
                "applies_count"
            ]
            == 8
        )

        # cancel the fourth and fifth task we created
        canceled = n4js.cancel_tasks(task_sks[3:5], taskhub_sk)

        assert (
            n4js.execute_query(query, taskhub_scoped_key=str(taskhub_sk)).records[0][
                "applies_count"
            ]
            == 6
        )

    def test_get_taskhub_tasks(self, n4js, network_tyk2, scope_test):
        an = network_tyk2
        network_sk, taskhub_sk, _ = n4js.assemble_network(an, scope_test)

        transformation = list(an.edges)[0]
        transformation_sk = n4js.get_scoped_key(transformation, scope_test)

        # create 10 tasks
        task_sks = n4js.create_tasks([transformation_sk] * 10)

        # action the tasks
        actioned = n4js.action_tasks(task_sks, taskhub_sk)
        assert len(actioned) == 10

        # get the full hub back; no particular order
        task_sks = n4js.get_taskhub_tasks(taskhub_sk)

        # no particular order so must check that the sets are equal
        assert set(actioned) == set(task_sks)

        # try getting back as gufe objects instead
        tasks = n4js.get_taskhub_tasks(taskhub_sk, return_gufe=True)

        assert all([t.key == tsk.gufe_key for t, tsk in zip(tasks.values(), task_sks)])

    def test_claim_taskhub_tasks(self, n4js: Neo4jStore, network_tyk2, scope_test):
        an = network_tyk2
        network_sk, taskhub_sk, _ = n4js.assemble_network(an, scope_test)

        transformation = list(an.edges)[0]
        transformation_sk = n4js.get_scoped_key(transformation, scope_test)

        # create 10 tasks
        N = 10
        task_sks = n4js.create_tasks([transformation_sk] * N)

        # shuffle the tasks; want to check that order of claiming is unrelated
        # to order created
        random.shuffle(task_sks)

        # try to claim from an empty hub
        csid = ComputeServiceID("early bird task handler")
        n4js.register_computeservice(ComputeServiceRegistration.from_now(csid))
        nothing = n4js.claim_taskhub_tasks(taskhub_sk, csid)

        assert nothing[0] is None

        # action the tasks
        n4js.action_tasks(task_sks, taskhub_sk)

        # claim a single task; there is no deterministic ordering of tasks, so
        # simply test that the claimed task is one of the actioned tasks
        csid = ComputeServiceID("the best task handler")
        n4js.register_computeservice(ComputeServiceRegistration.from_now(csid))
        claimed = n4js.claim_taskhub_tasks(taskhub_sk, csid)

        assert claimed[0] in task_sks
        N -= 1

        # filter out the claimed task so that we have clean list of remaining
        # tasks
        remaining_tasks = n4js.get_taskhub_unclaimed_tasks(taskhub_sk)

        # set all tasks to priority 5, first task to priority 1; claim should
        # yield first task
        n4js.set_task_priority(remaining_tasks, 5)
        n4js.set_task_priority([remaining_tasks[0]], 1)

        csid = ComputeServiceID("another task handler")
        n4js.register_computeservice(ComputeServiceRegistration.from_now(csid))
        claimed2 = n4js.claim_taskhub_tasks(taskhub_sk, csid)
        assert claimed2[0] == remaining_tasks[0]
        N -= 1

        remaining_tasks = n4js.get_taskhub_unclaimed_tasks(taskhub_sk)

        # next task claimed should be one of the remaining tasks
        csid = ComputeServiceID("yet another task handler")
        n4js.register_computeservice(ComputeServiceRegistration.from_now(csid))
        claimed3 = n4js.claim_taskhub_tasks(taskhub_sk, csid)
        assert claimed3[0] in remaining_tasks
        N -= 1

        remaining_tasks = n4js.get_taskhub_unclaimed_tasks(taskhub_sk)

        # try to claim multiple tasks
        csid = ComputeServiceID("last task handler")
        n4js.register_computeservice(ComputeServiceRegistration.from_now(csid))
        claimed4 = n4js.claim_taskhub_tasks(taskhub_sk, csid, count=4)
        assert len(claimed4) == 4
        for sk in claimed4:
            assert sk in remaining_tasks
        N -= 4

        # exhaust the hub
        _ = n4js.claim_taskhub_tasks(taskhub_sk, csid, count=N)

        # try to claim from a hub with no tasks available
        claimed6 = n4js.claim_taskhub_tasks(taskhub_sk, csid, count=2)
        assert claimed6 == [None] * 2

    def test_claim_taskhub_tasks_protocol_split(
        self, n4js: Neo4jStore, network_tyk2, scope_test
    ):
        an = network_tyk2
        network_sk, taskhub_sk, _ = n4js.assemble_network(an, scope_test)

        def reducer(collection, transformation):
            protocol = transformation.protocol.__class__
            if len(collection[protocol]) >= 3:
                return collection
            sk = n4js.get_scoped_key(transformation, scope_test)
            collection[transformation.protocol.__class__].append(sk)
            return collection

        transformations = reduce(
            reducer,
            an.edges,
            {DummyProtocolA: [], DummyProtocolB: [], DummyProtocolC: []},
        )

        transformation_sks = [
            value for _, values in transformations.items() for value in values
        ]

        task_sks = n4js.create_tasks(transformation_sks)
        assert len(task_sks) == 9

        # action the tasks
        n4js.action_tasks(task_sks, taskhub_sk)
        assert len(n4js.get_taskhub_unclaimed_tasks(taskhub_sk)) == 9

        csid = ComputeServiceID("another task handler")
        n4js.register_computeservice(ComputeServiceRegistration.from_now(csid))

        claimedA = n4js.claim_taskhub_tasks(
            taskhub_sk, csid, protocols=["DummyProtocolA"], count=9
        )

        assert len([sk for sk in claimedA if sk]) == 3

        claimedBC = n4js.claim_taskhub_tasks(
            taskhub_sk, csid, protocols=["DummyProtocolB", "DummyProtocolC"], count=9
        )

        assert len([sk for sk in claimedBC if sk]) == 6

    def test_claim_taskhub_tasks_deregister(
        self, n4js: Neo4jStore, network_tyk2, scope_test
    ):
        """Test that deregistration clears active claims on Tasks."""
        an = network_tyk2
        network_sk, taskhub_sk, _ = n4js.assemble_network(an, scope_test)

        transformation = list(an.edges)[0]
        transformation_sk = n4js.get_scoped_key(transformation, scope_test)

        # create 10 tasks
        N = 10
        task_sks = n4js.create_tasks([transformation_sk] * N)

        # action the tasks
        n4js.action_tasks(task_sks, taskhub_sk)

        # try to claim multiple tasks
        csid = ComputeServiceID("task handler")
        n4js.register_computeservice(ComputeServiceRegistration.from_now(csid))
        claimed4 = n4js.claim_taskhub_tasks(taskhub_sk, csid, count=4)
        assert len(claimed4) == 4

        res = n4js.execute_query(
            f"""
        match (cs:ComputeServiceRegistration {{identifier: '{csid}'}})-[:CLAIMS]->(t:Task)
        with t.status as status
        return status
        """
        )

        # check that all tasks in a running state
        statuses = [rec["status"] for rec in res.records]
        assert set(statuses) == {"running"}

        # deregister service
        _ = n4js.deregister_computeservice(csid)

        # check that all tasks are in a waiting state after deregistering
        res = n4js.execute_query(
            """
        match (t:Task) where t.status = 'waiting'
        with t._scoped_key as sk
        return sk
        """
        )

        task_scoped_keys = [rec["sk"] for rec in res.records]
        assert len(set(task_scoped_keys)) == 10

    def test_action_claim_task_extends(
        self, n4js: Neo4jStore, network_tyk2, scope_test
    ):
        # tests the ability to action and claim a set of tasks in an
        # EXTENDS chain
        an = network_tyk2
        network_sk, taskhub_sk, _ = n4js.assemble_network(an, scope_test)

        transformation = list(an.edges)[0]
        transformation_sk = n4js.get_scoped_key(transformation, scope_test)

        # create 10 tasks that extend in an EXTENDS chain
        first_task = n4js.create_task(transformation_sk)
        collected_sks = [first_task]
        prev = first_task
        for i in range(9):
            curr = n4js.create_task(transformation_sk, extends=prev)
            collected_sks.append(curr)
            prev = curr

        # action the tasks
        actioned_task_sks = n4js.action_tasks(collected_sks, taskhub_sk)
        assert set(actioned_task_sks) == set(collected_sks)

        csid = ComputeServiceID("task handler")
        n4js.register_computeservice(ComputeServiceRegistration.from_now(csid))

        # claim the first task
        claimed_task_sks = n4js.claim_taskhub_tasks(taskhub_sk, csid)

        assert claimed_task_sks == collected_sks[:1]

        # claim the next 9 tasks
        claimed_task_sks = n4js.claim_taskhub_tasks(taskhub_sk, csid, count=9)
        # oops the extends task is still running!
        assert claimed_task_sks == [None] * 9

        # complete the extends task
        n4js.set_task_complete([first_task])

        # claim the next task again
        claimed_task_sks = n4js.claim_taskhub_tasks(taskhub_sk, csid, count=1)
        assert claimed_task_sks == collected_sks[1:2]

    def test_action_claim_task_extends_non_extends(
        self, n4js: Neo4jStore, network_tyk2, scope_test
    ):
        # tests the ability to action and claim a set of tasks that have a mix of
        # EXTENDS and non-EXTENDS tasks
        an = network_tyk2
        network_sk, taskhub_sk, _ = n4js.assemble_network(an, scope_test)

        transformation = list(an.edges)[0]
        transformation_sk = n4js.get_scoped_key(transformation, scope_test)

        # create 10 tasks that extend in an EXTENDS chain
        first_task = n4js.create_task(transformation_sk)
        collected_sks = [first_task]
        prev = first_task
        for i in range(9):
            curr = n4js.create_task(transformation_sk, extends=prev)
            collected_sks.append(curr)
            prev = curr

        # create another two tasks that don't extend anything
        extra_task_1 = n4js.create_task(transformation_sk)
        extra_task_2 = n4js.create_task(transformation_sk)
        extra_tasks = [extra_task_1, extra_task_2]
        collected_sks.extend(extra_tasks)

        # action the tasks
        actioned_task_sks = n4js.action_tasks(collected_sks, taskhub_sk)
        assert set(actioned_task_sks) == set(collected_sks)

        csid = ComputeServiceID("task handler")
        n4js.register_computeservice(ComputeServiceRegistration.from_now(csid))

        # claim the first task **3** tasks, this set should be the first extends
        # task and the two non-extends tasks
        claimed_task_sks = n4js.claim_taskhub_tasks(taskhub_sk, csid, count=3)

        assert set(claimed_task_sks) == set([first_task] + extra_tasks)

        # claim the next 10 tasks
        claimed_task_sks = n4js.claim_taskhub_tasks(taskhub_sk, csid, count=10)
        # oops the extends task is still running and there should be no other tasks to grab
        assert claimed_task_sks == [None] * 10

        # complete the extends task
        n4js.set_task_complete([first_task])

        # claim the next task again
        claimed_task_sks = n4js.claim_taskhub_tasks(taskhub_sk, csid, count=1)
        assert claimed_task_sks == collected_sks[1:2]

    def test_action_claim_task_extends_bifuricating(
        self, n4js: Neo4jStore, network_tyk2, scope_test
    ):
        # tests the ability to action and claim a set of tasks in an
        # EXTENDS chain
        an = network_tyk2
        network_sk, taskhub_sk, _ = n4js.assemble_network(an, scope_test)

        transformation = list(an.edges)[0]
        transformation_sk = n4js.get_scoped_key(transformation, scope_test)

        # create 7 tasks that extend in a bifuricating  EXTENDS chain

        first_task = n4js.create_task(transformation_sk)

        layer_two_1 = n4js.create_task(transformation_sk, extends=first_task)
        layer_two_2 = n4js.create_task(transformation_sk, extends=first_task)

        layer_three_1 = n4js.create_task(transformation_sk, extends=layer_two_1)
        layer_three_2 = n4js.create_task(transformation_sk, extends=layer_two_1)
        layer_three_3 = n4js.create_task(transformation_sk, extends=layer_two_2)
        layer_three_4 = n4js.create_task(transformation_sk, extends=layer_two_2)

        collected_sks = [
            first_task,
            layer_two_1,
            layer_two_2,
            layer_three_1,
            layer_three_2,
            layer_three_3,
            layer_three_4,
        ]
        # action the tasks
        actioned_task_sks = n4js.action_tasks(collected_sks, taskhub_sk)
        assert set(actioned_task_sks) == set(collected_sks)

        csid = ComputeServiceID("task handler")
        n4js.register_computeservice(ComputeServiceRegistration.from_now(csid))

        # claim the first task
        claimed_task_sks = n4js.claim_taskhub_tasks(taskhub_sk, csid)

        assert claimed_task_sks == [first_task]
        # complete the first task
        n4js.set_task_complete([first_task])

        # claim the next layer of tasks, should be all of layer two
        claimed_task_sks = n4js.claim_taskhub_tasks(taskhub_sk, csid, count=2)
        assert set(claimed_task_sks) == {layer_two_1, layer_two_2}

        # complete the layer two tasks
        n4js.set_task_complete([layer_two_1, layer_two_2])

        # claim the next layer of tasks, should be all of layer three
        claimed_task_sks = n4js.claim_taskhub_tasks(taskhub_sk, csid, count=4)
        assert set(claimed_task_sks) == {
            layer_three_1,
            layer_three_2,
            layer_three_3,
            layer_three_4,
        }

    def test_claim_task_byweight(self, n4js: Neo4jStore, network_tyk2, scope_test):
        an = network_tyk2
        network_sk, taskhub_sk, _ = n4js.assemble_network(an, scope_test)

        transformation = list(an.edges)[0]
        transformation_sk = n4js.get_scoped_key(transformation, scope_test)

        # create 10 tasks
        task_sks = n4js.create_tasks([transformation_sk] * 10)

        # action the tasks
        n4js.action_tasks(task_sks, taskhub_sk)

        # shuffle the tasks; want to check that order of claiming is unrelated
        # to order actioned
        random.shuffle(task_sks)

        # set weights on the tasks to be all 0, disabling them
        n4js.set_task_weights(task_sks, taskhub_sk, weight=0)

        # set the weight of the first task to be 1
        weight_dict = {task_sks[0]: 1.0}
        n4js.set_task_weights(weight_dict, taskhub_sk)

        csid = ComputeServiceID("the best task handler")
        n4js.register_computeservice(ComputeServiceRegistration.from_now(csid))

        # check that the claimed task is the first task
        claimed = n4js.claim_taskhub_tasks(taskhub_sk, csid)
        assert claimed[0] == task_sks[0]

        # claim again; should get None as no other tasks have any weight
        claimed_again = n4js.claim_taskhub_tasks(taskhub_sk, csid)
        assert claimed_again[0] is None

    def test_get_scope_status(self, n4js: Neo4jStore, network_tyk2, scope_test):
        an = network_tyk2
        an_sk = n4js.assemble_network(an, scope_test)[0]

        tf_sks = n4js.get_network_transformations(an_sk)

        task_sks = n4js.create_tasks(tf_sks)

        # try all scopes first
        status = n4js.get_scope_status(Scope())
        assert len(status) == 1
        assert len(task_sks) == status["waiting"]

        # try specific scope
        status = n4js.get_scope_status(scope_test)
        assert len(status) == 1
        assert len(task_sks) == status["waiting"]

        # try a different scope
        status = n4js.get_scope_status(Scope(org="test_org_1"))
        assert status == {}

        # change some task statuses
        n4js.set_task_invalid(task_sks[:10])

        # try specific scope
        status = n4js.get_scope_status(scope_test)
        assert len(status) == 2
        assert status["waiting"] == len(task_sks) - 10
        assert status["invalid"] == 10

    def test_get_scope_status_network_state(
        self, n4js: Neo4jStore, network_tyk2, scope_test
    ):
        # create two AlchemicalNetworks with only 1 shared Transformation
        transformations = list(network_tyk2.edges)

        an1 = AlchemicalNetwork(edges=transformations[:4], name="0 - 3")
        an2 = AlchemicalNetwork(edges=transformations[3:], name="3 - ...")

        # set the first network as active, the second as inactive
        an1_sk, _, _ = n4js.assemble_network(an1, scope_test, state="active")
        an2_sk, _, _ = n4js.assemble_network(an2, scope_test, state="inactive")

        # for each transformation, create 3 tasks
        tf_sks = n4js.query_transformations()
        n4js.create_tasks(list(chain(*[[tf_sk] * 3 for tf_sk in tf_sks])))

        # get scope status; expect to only see task statuses for
        # transformations in active network by default
        statuses = n4js.get_scope_status(scope_test)

        assert len(statuses) == 1
        assert statuses["waiting"] == len(an1.edges) * 3

        # get inactive task status counts
        statuses = n4js.get_scope_status(scope_test, network_state="inactive")

        assert len(statuses) == 1
        assert statuses["waiting"] == len(an2.edges) * 3

        # get all task status counts;
        # show that status counts are not double counted
        statuses = n4js.get_scope_status(scope_test, network_state=None)

        assert len(statuses) == 1
        assert statuses["waiting"] == len(network_tyk2.edges) * 3

        # set the inactive network to active, then get status counts
        n4js.set_network_state([an2_sk], states=["active"])

        statuses = n4js.get_scope_status(scope_test)

        assert len(statuses) == 1
        assert statuses["waiting"] == len(network_tyk2.edges) * 3

        # set all networks to not active, get status counts
        n4js.set_network_state([an1_sk, an2_sk], states=["inactive", "deleted"])

        statuses = n4js.get_scope_status(scope_test)

        assert len(statuses) == 0

    def test_get_network_status(self, n4js: Neo4jStore, network_tyk2, scope_test):
        an = network_tyk2
        an_sk = n4js.assemble_network(an, scope_test)[0]

        tf_sks = n4js.get_network_transformations(an_sk)

        task_sks = n4js.create_tasks(tf_sks)

        status = n4js.get_network_status([an_sk])[0]
        assert len(status) == 1
        assert status["waiting"] == len(task_sks)

        # change some task statuses
        n4js.set_task_invalid(task_sks[:10])

        status = n4js.get_network_status([an_sk])[0]
        assert len(status) == 2
        assert status["waiting"] == len(task_sks) - 10
        assert status["invalid"] == 10

    def test_get_transformation_status(
        self, n4js: Neo4jStore, network_tyk2, scope_test
    ):
        an = network_tyk2
        an_sk = n4js.assemble_network(an, scope_test)[0]

        tf_sks = n4js.get_network_transformations(an_sk)[:3]

        task_sks = []
        for tf_sk in tf_sks:
            task_sks.append(n4js.create_tasks([tf_sk] * 3))

            status = n4js.get_transformation_status(tf_sk)
            assert status == {"waiting": 3}

        for tf_task_sks in task_sks:
            # change some task statuses
            n4js.set_task_invalid(tf_task_sks[:1])

        for tf_sk in tf_sks:
            status = n4js.get_transformation_status(tf_sk)
            assert status == {"waiting": 2, "invalid": 1}

    def test_set_task_result(self, n4js: Neo4jStore, network_tyk2, scope_test, tmpdir):
        an = network_tyk2
        network_sk, taskhub_sk, _ = n4js.assemble_network(an, scope_test)

        transformation = list(an.edges)[0]
        transformation_sk = n4js.get_scoped_key(transformation, scope_test)

        # create a task; compute its result, and attempt to submit it
        task_sk = n4js.create_task(transformation_sk)

        transformation, protocoldag_prev = n4js.get_task_transformation(task_sk)
        protocoldag = transformation.create(
            extends=protocoldag_prev,
            name=str(task_sk),
        )

        # execute the task
        with tmpdir.as_cwd():
            shared_basedir = Path("shared").absolute()
            shared_basedir.mkdir()
            scratch_basedir = Path("scratch").absolute()
            scratch_basedir.mkdir()

            protocoldagresult = execute_DAG(
                protocoldag,
                shared_basedir=shared_basedir,
                scratch_basedir=scratch_basedir,
            )

        pdr_ref = ProtocolDAGResultRef(
            scope=task_sk.scope, obj_key=protocoldagresult.key, ok=True
        )

        # try to push the result
        n4js.set_task_result(task_sk, pdr_ref)

        n = n4js.execute_query(
            """
                match (n:ProtocolDAGResultRef)<-[:RESULTS_IN]-(t:Task)
                return n
                """
        ).records[0]["n"]

        assert n["location"] == pdr_ref.location
        assert n["obj_key"] == str(protocoldagresult.key)

    def test_get_task_results(
        self,
        n4js: Neo4jStore,
        network_tyk2,
        scope_test,
        transformation,
        protocoldagresults,
    ):
        an = network_tyk2
        n4js.assemble_network(an, scope_test)
        transformation_sk = n4js.get_scoped_key(transformation, scope_test)

        # create a task; pretend we computed it, submit reference for pre-baked
        # result
        task_sk = n4js.create_task(transformation_sk)

        pdr_ref = ProtocolDAGResultRef(
            scope=task_sk.scope,
            obj_key=protocoldagresults[0].key,
            ok=protocoldagresults[0].ok(),
        )

        # push the result
        pdr_ref_sk = n4js.set_task_result(task_sk, pdr_ref)

        # get the result back
        pdr_ref_sks = n4js.get_task_results(task_sk)

        assert len(pdr_ref_sks) == 1
        assert pdr_ref_sk in pdr_ref_sks

        # try doing it again; should be idempotent
        n4js.set_task_result(task_sk, pdr_ref)
        pdr_ref_sks = n4js.get_task_results(task_sk)

        assert len(pdr_ref_sks) == 1
        assert pdr_ref_sk in pdr_ref_sks

        # if we add a different result, should now have 2
        pdr_ref2 = ProtocolDAGResultRef(
            scope=task_sk.scope,
            obj_key=protocoldagresults[1].key,
            ok=protocoldagresults[1].ok(),
        )

        # push the result
        pdr_ref2_sk = n4js.set_task_result(task_sk, pdr_ref2)

        # get the result back
        pdr_ref_sks = n4js.get_task_results(task_sk)

        assert len(pdr_ref_sks) == 2
        assert pdr_ref_sk in pdr_ref_sks
        assert pdr_ref2_sk in pdr_ref_sks

    def test_get_task_failures(
        self,
        n4js: Neo4jStore,
        network_tyk2_failure,
        scope_test,
        transformation_failure,
        protocoldagresults_failure,
    ):
        an = network_tyk2_failure
        n4js.assemble_network(an, scope_test)
        transformation_sk = n4js.get_scoped_key(transformation_failure, scope_test)

        # create a task; pretend we computed it, submit reference for pre-baked
        # result
        task_sk = n4js.create_task(transformation_sk)

        pdr_ref = ProtocolDAGResultRef(
            scope=task_sk.scope,
            obj_key=protocoldagresults_failure[0].key,
            ok=protocoldagresults_failure[0].ok(),
        )

        # push the result
        pdr_ref_sk = n4js.set_task_result(task_sk, pdr_ref)

        # try get results back
        pdr_ref_sks = n4js.get_task_results(task_sk)

        assert len(pdr_ref_sks) == 0
        assert pdr_ref_sk not in pdr_ref_sks

        # try to get failure back
        failure_pdr_ref_sks = n4js.get_task_failures(task_sk)

        assert len(failure_pdr_ref_sks) == 1
        assert pdr_ref_sk in failure_pdr_ref_sks

        # try doing it again; should be idempotent
        n4js.set_task_result(task_sk, pdr_ref)
        failure_pdr_ref_sks = n4js.get_task_failures(task_sk)

        assert len(failure_pdr_ref_sks) == 1
        assert pdr_ref_sk in failure_pdr_ref_sks

        # if we add a different failure, should now have 2
        pdr_ref2 = ProtocolDAGResultRef(
            scope=task_sk.scope,
            obj_key=protocoldagresults_failure[1].key,
            ok=protocoldagresults_failure[1].ok(),
        )

        # push the result
        pdr_ref2_sk = n4js.set_task_result(task_sk, pdr_ref2)

        # get the result back
        failure_pdr_ref_sks = n4js.get_task_failures(task_sk)

        assert len(failure_pdr_ref_sks) == 2
        assert pdr_ref_sk in failure_pdr_ref_sks
        assert pdr_ref2_sk in failure_pdr_ref_sks

    @pytest.mark.parametrize("failure_count", (1, 2, 3, 4))
    def test_add_protocol_dag_result_ref_traceback(
        self,
        network_tyk2_failure,
        n4js,
        scope_test,
        transformation_failure,
        protocoldagresults_failure,
        failure_count: int,
    ):

        an = network_tyk2_failure.copy_with_replacements(
            name=network_tyk2_failure.name
            + "_test_add_protocol_dag_result_ref_traceback"
        )
        n4js.assemble_network(an, scope_test)
        transformation_scoped_key = n4js.get_scoped_key(
            transformation_failure, scope_test
        )

        # create a task; pretend we computed it, submit reference for pre-baked
        # result
        task_scoped_key = n4js.create_task(transformation_scoped_key)

        protocol_unit_failure = protocoldagresults_failure[0].protocol_unit_failures[0]

        pdrr = ProtocolDAGResultRef(
            scope=task_scoped_key.scope,
            obj_key=protocoldagresults_failure[0].key,
            ok=protocoldagresults_failure[0].ok(),
        )

        # push the result
        pdrr_scoped_key = n4js.set_task_result(task_scoped_key, pdrr)

        # simulating many failures
        protocol_unit_failures = []
        for failure_index in range(failure_count):
            protocol_unit_failures.append(
                protocol_unit_failure.copy_with_replacements(
                    traceback=protocol_unit_failure.traceback + "_" + str(failure_index)
                )
            )

        n4js.add_protocol_dag_result_ref_tracebacks(
            protocol_unit_failures, pdrr_scoped_key
        )

        query = """
        MATCH (traceback:Tracebacks)-[:DETAILS]->(:ProtocolDAGResultRef {`_scoped_key`: $pdrr_scoped_key})
        RETURN traceback
        """

        results = n4js.execute_query(query, pdrr_scoped_key=str(pdrr_scoped_key))

        returned_tracebacks = results.records[0]["traceback"]["tracebacks"]

        assert returned_tracebacks == [puf.traceback for puf in protocol_unit_failures]

    ### task restart policies

    class TestTaskRestartPolicy:

        @pytest.mark.parametrize("status", ("complete", "invalid", "deleted"))
        def test_task_status_change(self, n4js, network_tyk2, scope_test, status):
            an = network_tyk2.copy_with_replacements(
                name=network_tyk2.name + "_test_task_status_change"
            )
            _, taskhub_scoped_key, _ = n4js.assemble_network(an, scope_test)
            transformation = list(an.edges)[0]
            transformation_scoped_key = n4js.get_scoped_key(transformation, scope_test)
            task_scoped_keys = n4js.create_tasks([transformation_scoped_key])
            n4js.action_tasks(task_scoped_keys, taskhub_scoped_key)

            n4js.add_task_restart_patterns(taskhub_scoped_key, ["Test pattern"], 10)

            query = """
            MATCH (:TaskRestartPattern)-[:APPLIES]->(task:Task {`_scoped_key`: $task_scoped_key})<-[:ACTIONS]-(:TaskHub {`_scoped_key`: $taskhub_scoped_key})
            RETURN task
            """

            results = n4js.execute_query(
                query,
                task_scoped_key=str(task_scoped_keys[0]),
                taskhub_scoped_key=str(taskhub_scoped_key),
            )

            assert len(results.records) == 1

            if status == "complete":
                n4js.set_task_running(task_scoped_keys)

            assert (
                n4js.set_task_status(task_scoped_keys, TaskStatusEnum[status])[0]
                is not None
            )

            query = """
            MATCH (:TaskRestartPattern)-[:APPLIES]->(task:Task)
            RETURN task
            """

            results = n4js.execute_query(
                query,
                task_scoped_key=str(task_scoped_keys[0]),
                taskhub_scoped_key=str(taskhub_scoped_key),
            )

            assert len(results.records) == 0

        def test_add_task_restart_patterns(self, n4js, network_tyk2, scope_test):
            # create three new alchemical networks (and taskhubs)
            taskhub_sks = []
            for network_index in range(3):
                an = network_tyk2.copy_with_replacements(
                    name=network_tyk2.name
                    + f"_test_add_task_restart_patterns_{network_index}"
                )
                _, taskhub_scoped_key, _ = n4js.assemble_network(an, scope_test)

                # don't action tasks on every network, take every other
                if network_index % 2 == 0:
                    transformation = list(an.edges)[0]
                    transformation_sk = n4js.get_scoped_key(transformation, scope_test)
                    task_sks = n4js.create_tasks([transformation_sk] * 3)
                    n4js.action_tasks(task_sks, taskhub_scoped_key)

                taskhub_sks.append(taskhub_scoped_key)

            # test a shared pattern with and without shared number of restarts
            # this will create 6 unique patterns
            for network_index in range(3):
                taskhub_scoped_key = taskhub_sks[network_index]
                n4js.add_task_restart_patterns(
                    taskhub_scoped_key, ["shared_pattern_and_restarts.+"], 5
                )
                n4js.add_task_restart_patterns(
                    taskhub_scoped_key,
                    ["shared_pattern_and_different_restarts.+"],
                    network_index + 1,
                )

            q = """UNWIND $taskhub_sks AS taskhub_sk
            MATCH (trp: TaskRestartPattern)-[:ENFORCES]->(th: TaskHub {`_scoped_key`: taskhub_sk}) RETURN trp, th
            """

            taskhub_sks = list(map(str, taskhub_sks))
            records = n4js.execute_query(q, taskhub_sks=taskhub_sks).records

            assert len(records) == 6

            taskhub_scoped_key_set = set()
            taskrestartpattern_scoped_key_set = set()

            for record in records:
                taskhub_scoped_key = ScopedKey.from_str(record["th"]["_scoped_key"])
                taskrestartpattern_scoped_key = ScopedKey.from_str(
                    record["trp"]["_scoped_key"]
                )

                taskhub_scoped_key_set.add(taskhub_scoped_key)
                taskrestartpattern_scoped_key_set.add(taskrestartpattern_scoped_key)

            assert len(taskhub_scoped_key_set) == 3
            assert len(taskrestartpattern_scoped_key_set) == 6

            # check that the applies relationships were correctly added

            ## first check that the number of applies relationships is correct and
            ## that the number of retries is zero
            applies_query = """
            MATCH (trp: TaskRestartPattern)-[app:APPLIES {num_retries: 0}]->(task: Task)<-[:ACTIONS]-(th: TaskHub)
            RETURN th, count(app) AS num_applied
            """

            records = n4js.execute_query(applies_query).records

            ### one record per taskhub with tasks actioned, each with six num_applied
            assert len(records) == 2
            assert records[0]["num_applied"] == records[1]["num_applied"] == 6

            applies_nonzero_retries = """
            MATCH (trp: TaskRestartPattern)-[app:APPLIES]->(task: Task)<-[:ACTIONS]-(th: TaskHub)
            WHERE app.num_retries <> 0
            RETURN th, count(app) AS num_applied
            """
            assert len(n4js.execute_query(applies_nonzero_retries).records) == 0

        def test_remove_task_restart_patterns(self, n4js, network_tyk2, scope_test):

            # collect what we expect `get_task_restart_patterns` to return
            expected_results = defaultdict(set)

            # create three new alchemical networks (and taskhubs)
            taskhub_sks = []
            for network_index in range(3):
                an = network_tyk2.copy_with_replacements(
                    name=network_tyk2.name
                    + f"_test_remove_task_restart_patterns_{network_index}"
                )
                _, taskhub_scoped_key, _ = n4js.assemble_network(an, scope_test)
                taskhub_sks.append(taskhub_scoped_key)

            # test a shared pattern with and without shared number of restarts
            # this will create 6 unique patterns
            for network_index in range(3):
                taskhub_scoped_key = taskhub_sks[network_index]
                n4js.add_task_restart_patterns(
                    taskhub_scoped_key, ["shared_pattern_and_restarts.+"], 5
                )
                expected_results[taskhub_scoped_key].add(
                    ("shared_pattern_and_restarts.+", 5)
                )

                n4js.add_task_restart_patterns(
                    taskhub_scoped_key,
                    ["shared_pattern_and_different_restarts.+"],
                    network_index + 1,
                )
                expected_results[taskhub_scoped_key].add(
                    ("shared_pattern_and_different_restarts.+", network_index + 1)
                )

            # remove both patterns enforcing the first taskhub at the same time, two patterns
            target_taskhub = taskhub_sks[0]
            target_patterns = []

            for pattern, _ in expected_results[target_taskhub]:
                target_patterns.append(pattern)

            expected_results[target_taskhub].clear()

            n4js.remove_task_restart_patterns(target_taskhub, target_patterns)
            assert expected_results == n4js.get_task_restart_patterns(taskhub_sks)

            # remove both patterns enforcing the second taskhub one at a time, two patterns
            target_taskhub = taskhub_sks[1]
            # pointer to underlying set, pops will update comparison data structure
            target_patterns = expected_results[target_taskhub]

            pattern, _ = target_patterns.pop()
            n4js.remove_task_restart_patterns(target_taskhub, [pattern])
            assert expected_results == n4js.get_task_restart_patterns(taskhub_sks)

            pattern, _ = target_patterns.pop()
            n4js.remove_task_restart_patterns(target_taskhub, [pattern])
            assert expected_results == n4js.get_task_restart_patterns(taskhub_sks)

        def test_set_task_restart_patterns_max_retries(
            self, n4js, network_tyk2, scope_test
        ):
            network_name = (
                network_tyk2.name + "_test_set_task_restart_patterns_max_retries"
            )
            an = network_tyk2.copy_with_replacements(name=network_name)
            _, taskhub_scoped_key, _ = n4js.assemble_network(an, scope_test)

            pattern_data = [("pattern_1", 5), ("pattern_2", 5), ("pattern_3", 5)]

            n4js.add_task_restart_patterns(
                taskhub_scoped_key,
                patterns=[data[0] for data in pattern_data],
                number_of_retries=5,
            )

            expected_results = {taskhub_scoped_key: set(pattern_data)}

            assert expected_results == n4js.get_task_restart_patterns(
                [taskhub_scoped_key]
            )

            # reflect changing just one max_retry
            new_pattern_1_tuple = ("pattern_1", 1)

            expected_results[taskhub_scoped_key].remove(pattern_data[0])
            expected_results[taskhub_scoped_key].add(new_pattern_1_tuple)

            n4js.set_task_restart_patterns_max_retries(
                taskhub_scoped_key, new_pattern_1_tuple[0], new_pattern_1_tuple[1]
            )

            assert expected_results == n4js.get_task_restart_patterns(
                [taskhub_scoped_key]
            )

            # reflect changing more than one at a time
            new_pattern_2_tuple = ("pattern_2", 2)
            new_pattern_3_tuple = ("pattern_3", 2)

            expected_results[taskhub_scoped_key].remove(pattern_data[1])
            expected_results[taskhub_scoped_key].add(new_pattern_2_tuple)

            expected_results[taskhub_scoped_key].remove(pattern_data[2])
            expected_results[taskhub_scoped_key].add(new_pattern_3_tuple)

            n4js.set_task_restart_patterns_max_retries(
                taskhub_scoped_key, [new_pattern_2_tuple[0], new_pattern_3_tuple[0]], 2
            )

            assert expected_results == n4js.get_task_restart_patterns(
                [taskhub_scoped_key]
            )

        def test_get_task_restart_patterns(self, n4js, network_tyk2, scope_test):
            # create three new alchemical networks (and taskhubs)
            taskhub_sks = []
            for network_index in range(3):
                an = network_tyk2.copy_with_replacements(
                    name=network_tyk2.name
                    + f"_test_add_task_restart_patterns_{network_index}"
                )
                _, taskhub_scoped_key, _ = n4js.assemble_network(an, scope_test)
                taskhub_sks.append(taskhub_scoped_key)

            expected_results = defaultdict(set)
            # test a shared pattern with and without shared number of restarts
            # this will create 6 unique patterns
            for network_index in range(3):
                taskhub_scoped_key = taskhub_sks[network_index]
                n4js.add_task_restart_patterns(
                    taskhub_scoped_key, ["shared_pattern_and_restarts.+"], 5
                )
                expected_results[taskhub_scoped_key].add(
                    ("shared_pattern_and_restarts.+", 5)
                )
                n4js.add_task_restart_patterns(
                    taskhub_scoped_key,
                    ["shared_pattern_and_different_restarts.+"],
                    network_index + 1,
                )
                expected_results[taskhub_scoped_key].add(
                    ("shared_pattern_and_different_restarts.+", network_index + 1)
                )

            taskhub_grouped_patterns = n4js.get_task_restart_patterns(taskhub_sks)

            assert taskhub_grouped_patterns == expected_results

        def test_resolve_task_restarts(
            self,
            n4js_task_restart_policy: Neo4jStore,
        ):
            n4js = n4js_task_restart_policy

            # get the actioned tasks for each taskhub
            taskhub_actioned_tasks = {}
            for taskhub_scoped_key in n4js.query_taskhubs():
                taskhub_actioned_tasks[taskhub_scoped_key] = set(
                    n4js.get_taskhub_actioned_tasks([taskhub_scoped_key])[0]
                )

            restart_patterns = n4js.get_task_restart_patterns(
                list(taskhub_actioned_tasks.keys())
            )

            # create a map of the transformations and all of the tasks that perform them
            transformation_tasks: dict[ScopedKey, list[ScopedKey]] = defaultdict(list)
            for task in n4js.query_tasks(status=TaskStatusEnum.waiting.value):
                transformation_scoped_key, _ = n4js.get_task_transformation(
                    task, return_gufe=False
                )
                transformation_tasks[transformation_scoped_key].append(task)

            # get a list of all tasks for more convient calls of the resolve method
            all_tasks = []
            for task_group in transformation_tasks.values():
                all_tasks.extend(task_group)

            taskhub_scoped_key_no_policy = None
            taskhub_scoped_key_with_policy = None

            # bind taskhub scoped keys to variables for convenience later
            for taskhub_scoped_key, patterns in restart_patterns.items():
                if not patterns:
                    taskhub_scoped_key_no_policy = taskhub_scoped_key
                    continue
                else:
                    taskhub_scoped_key_with_policy = taskhub_scoped_key
                    continue

                if patterns and taskhub_scoped_key_with_policy:
                    raise AssertionError("More than one TaskHub has restart patterns")

            assert (
                taskhub_scoped_key_no_policy
                and taskhub_scoped_key_with_policy
                and (taskhub_scoped_key_no_policy != taskhub_scoped_key_with_policy)
            )

            # we first check the behavior involving tasks that are actioned by both taskhubs
            # this involves confirming:
            #
            # 1. Completed Tasks do not have an actions relationship with either TaskHub
            # 2. A Task entering the error state is switched back to waiting if any restart patterns apply
            # 3. A Task entering the error state is left in the error state if no patterns apply and only the TaskHub
            #    without an enforcing task restart policy actions the Task
            #
            # Tasks will be set to the error state with a spoofing method, which will create a fake ProtocolDAGResultRef
            # and Tracebacks. This is done since making a protocol fail systematically in the testing environment is not
            # obvious at this time.

            # reduce down all tasks until only the common elements between taskhubs exist
            tasks_actioned_by_all_taskhubs: list[ScopedKey] = list(
                reduce(operator.and_, taskhub_actioned_tasks.values())
            )

            assert len(tasks_actioned_by_all_taskhubs) == 4

            # we're going to just pass the first 2 and fail the second 2
            tasks_to_complete = tasks_actioned_by_all_taskhubs[:2]
            tasks_to_fail = tasks_actioned_by_all_taskhubs[2:]

            complete_tasks(n4js, tasks_to_complete)

            records = n4js.execute_query(
                """
                UNWIND $task_scoped_keys as task_scoped_key
                MATCH (task:Task {_scoped_key: task_scoped_key})-[:RESULTS_IN]->(:ProtocolDAGResultRef)
                RETURN count(task) as task_count
            """,
                task_scoped_keys=list(map(str, tasks_to_complete)),
            ).records

            assert records[0]["task_count"] == 2

            # test the behavior of the compute API
            for i, task in enumerate(tasks_to_fail):
                error_messages = [
                    f"Error message {repeat}, round {i}" for repeat in range(3)
                ]

                fail_task(
                    n4js,
                    task,
                    resolve=False,
                    error_messages=error_messages,
                )

                n4js.resolve_task_restarts(all_tasks)

            # both tasks should have the waiting status and the APPLIES
            # relationship num_retries should have incremented by 1
            query = """
            UNWIND $task_scoped_keys as task_scoped_key
            MATCH (task:Task {`_scoped_key`: task_scoped_key, status: $waiting})<-[:APPLIES {num_retries: 1}]-(:TaskRestartPattern {max_retries: 2})
            RETURN count(DISTINCT task) as renewed_waiting_tasks
            """

            renewed_waiting = n4js.execute_query(
                query,
                task_scoped_keys=list(map(str, tasks_to_fail)),
                waiting=TaskStatusEnum.waiting.value,
            ).records[0]["renewed_waiting_tasks"]

            assert renewed_waiting == 2

            # we want the resolve restarts to cancel a task.
            # deconstruct the tasks to fail, where the first
            # one will be cancelled and the second will continue to wait
            task_to_cancel, task_to_wait = tasks_to_fail

            # error out the first task
            for _ in range(2):
                error_messages = [
                    f"Error message {repeat}, round {i}" for repeat in range(3)
                ]

                fail_task(
                    n4js,
                    task_to_cancel,
                    resolve=False,
                    error_messages=error_messages,
                )

                n4js.resolve_task_restarts(tasks_to_fail)

            # check that it is no longer actioned on the enforced taskhub
            assert tasks_are_not_actioned_on_taskhub(
                n4js,
                [task_to_cancel],
                taskhub_scoped_key_with_policy,
            )

            # check that it is still actioned on the unenforced taskhub
            assert not tasks_are_not_actioned_on_taskhub(
                n4js,
                [task_to_cancel],
                taskhub_scoped_key_no_policy,
            )

            # it should still be errored though!
            assert tasks_are_errored(n4js, [task_to_cancel])

            # fail the second task one time
            error_messages = [
                f"Error message {repeat}, round {i}" for repeat in range(3)
            ]

            fail_task(
                n4js,
                task_to_wait,
                resolve=False,
                error_messages=error_messages,
            )

            n4js.resolve_task_restarts(tasks_to_fail)

            # check that the waiting task is actioned on both taskhubs
            assert not tasks_are_not_actioned_on_taskhub(
                n4js,
                [task_to_wait],
                taskhub_scoped_key_with_policy,
            )

            assert not tasks_are_not_actioned_on_taskhub(
                n4js,
                [task_to_wait],
                taskhub_scoped_key_no_policy,
            )

            # it should be waiting
            assert tasks_are_waiting(n4js, [task_to_wait])

    ### authentication

    @pytest.mark.parametrize(
        "credential_type", [CredentialedUserIdentity, CredentialedComputeIdentity]
    )
    def test_create_credentialed_entity(
        self, n4js: Neo4jStore, credential_type: CredentialedEntity
    ):
        user = credential_type(
            identifier="bill",
            hashed_key=hash_key("and ted"),
        )

        cls_name = credential_type.__name__

        n4js.create_credentialed_entity(user)

        n = n4js.execute_query(
            f"""
            match (n:{cls_name} {{identifier: '{user.identifier}'}})
            return n
            """
        ).records[0]["n"]

        assert n["identifier"] == user.identifier
        assert n["hashed_key"] == user.hashed_key

    @pytest.mark.parametrize(
        "credential_type", [CredentialedUserIdentity, CredentialedComputeIdentity]
    )
    def test_get_credentialed_entity(
        self, n4js: Neo4jStore, credential_type: CredentialedEntity
    ):
        user = credential_type(
            identifier="bill",
            hashed_key=hash_key("and ted"),
        )

        n4js.create_credentialed_entity(user)

        # get the user back
        user_g = n4js.get_credentialed_entity(user.identifier, credential_type)

        assert user_g == user

    @pytest.mark.parametrize(
        "credential_type", [CredentialedUserIdentity, CredentialedComputeIdentity]
    )
    def test_list_credentialed_entities(
        self, n4js: Neo4jStore, credential_type: CredentialedEntity
    ):
        identities = ("bill", "ted", "napoleon")

        for ident in identities:
            user = credential_type(
                identifier=ident,
                hashed_key=hash_key("a string for a key"),
            )

            n4js.create_credentialed_entity(user)

        # get the user back
        identities_ = n4js.list_credentialed_entities(credential_type)

        assert set(identities) == set(identities_)

    @pytest.mark.parametrize(
        "credential_type", [CredentialedUserIdentity, CredentialedComputeIdentity]
    )
    def test_remove_credentialed_entity(
        self, n4js: Neo4jStore, credential_type: CredentialedEntity
    ):
        user = credential_type(
            identifier="bill",
            hashed_key=hash_key("and ted"),
        )

        n4js.create_credentialed_entity(user)

        # get the user back
        user_g = n4js.get_credentialed_entity(user.identifier, credential_type)

        assert user_g == user

        n4js.remove_credentialed_identity(user.identifier, credential_type)
        with pytest.raises(KeyError):
            n4js.get_credentialed_entity(user.identifier, credential_type)

    @pytest.mark.parametrize(
        "credential_type", [CredentialedUserIdentity, CredentialedComputeIdentity]
    )
    @pytest.mark.parametrize(
        "scope_strs", (["*-*-*"], ["a-*-*"], ["a-b-*"], ["a-b-c", "a-b-d"])
    )
    def test_list_scope(
        self,
        n4js: Neo4jStore,
        credential_type: CredentialedEntity,
        scope_strs: list[str],
    ):
        user = credential_type(
            identifier="bill",
            hashed_key=hash_key("and ted"),
        )

        n4js.create_credentialed_entity(user)
        ref_scopes = []
        for scope_str in scope_strs:
            scope = Scope.from_str(scope_str)
            ref_scopes.append(scope)
            n4js.add_scope(user.identifier, credential_type, scope)

        scopes = n4js.list_scopes(user.identifier, credential_type)
        assert set(scopes) == set(ref_scopes)

    @pytest.mark.parametrize(
        "credential_type", [CredentialedUserIdentity, CredentialedComputeIdentity]
    )
    @pytest.mark.parametrize("scope_str", ("*-*-*", "a-*-*", "a-b-*", "a-b-c"))
    def test_add_scope(
        self, n4js: Neo4jStore, credential_type: CredentialedEntity, scope_str: str
    ):
        user = credential_type(
            identifier="bill",
            hashed_key=hash_key("and ted"),
        )

        n4js.create_credentialed_entity(user)

        scope = Scope.from_str(scope_str)

        n4js.add_scope(user.identifier, credential_type, scope)

        q = f"""
        MATCH (n:{credential_type.__name__} {{identifier: '{user.identifier}'}})
        RETURN n
        """
        n = n4js.execute_query(q).records[0]["n"]
        scopes = n["scopes"]
        assert len(scopes) == 1

        new_scope = Scope.from_str(scopes[0])
        assert new_scope == scope

    @pytest.mark.parametrize(
        "credential_type", [CredentialedUserIdentity, CredentialedComputeIdentity]
    )
    def test_add_scope_duplicate(
        self, n4js: Neo4jStore, credential_type: CredentialedEntity
    ):
        user = credential_type(
            identifier="bill",
            hashed_key=hash_key("and ted"),
        )

        n4js.create_credentialed_entity(user)

        scope1 = Scope.from_str("*-*-*")
        scope2 = Scope.from_str("*-*-*")

        n4js.add_scope(user.identifier, credential_type, scope1)
        n4js.add_scope(user.identifier, credential_type, scope2)

        q = f"""
        MATCH (n:{credential_type.__name__} {{identifier: '{user.identifier}'}})
        RETURN n
        """
        n = n4js.execute_query(q).records[0]["n"]
        scopes = n["scopes"]
        assert len(scopes) == 1

        new_scope = Scope.from_str(scopes[0])
        assert new_scope == scope1

    @pytest.mark.parametrize(
        "credential_type", [CredentialedUserIdentity, CredentialedComputeIdentity]
    )
    @pytest.mark.parametrize("scope_str", ("*-*-*", "a-*-*", "a-b-*", "a-b-c"))
    def test_remove_scope(
        self, n4js: Neo4jStore, credential_type: CredentialedEntity, scope_str: str
    ):
        user = credential_type(
            identifier="bill",
            hashed_key=hash_key("and ted"),
        )

        n4js.create_credentialed_entity(user)

        scope = Scope.from_str(scope_str)
        not_removed = Scope.from_str("scope-not-removed")

        n4js.add_scope(user.identifier, credential_type, scope)
        n4js.add_scope(user.identifier, credential_type, not_removed)

        n4js.remove_scope(user.identifier, credential_type, scope)

        scopes = n4js.list_scopes(user.identifier, credential_type)
        assert scope not in scopes
        assert not_removed in scopes

    @pytest.mark.parametrize(
        "credential_type", [CredentialedUserIdentity, CredentialedComputeIdentity]
    )
    @pytest.mark.parametrize("scope_str", ("*-*-*", "a-*-*", "a-b-*", "a-b-c"))
    def test_remove_scope_duplicate(
        self, n4js: Neo4jStore, credential_type: CredentialedEntity, scope_str: str
    ):
        user = credential_type(
            identifier="bill",
            hashed_key=hash_key("and ted"),
        )

        n4js.create_credentialed_entity(user)

        scope = Scope.from_str(scope_str)
        not_removed = Scope.from_str("scope-not-removed")

        n4js.add_scope(user.identifier, credential_type, scope)
        n4js.add_scope(user.identifier, credential_type, not_removed)

        n4js.remove_scope(user.identifier, credential_type, scope)
        n4js.remove_scope(user.identifier, credential_type, scope)

        scopes = n4js.list_scopes(user.identifier, credential_type)
        assert scope not in scopes
        assert not_removed in scopes

    # status-setting function related tests.
    # would be too much boilerplate to test all the functions individually
    # so we parameterize over the methods

    @pytest.fixture()
    def f_set_task_waiting(self, n4js):
        return n4js.set_task_waiting

    @pytest.fixture()
    def f_set_task_running(self, n4js):
        return n4js.set_task_running

    @pytest.fixture()
    def f_set_task_complete(self, n4js):
        return n4js.set_task_complete

    @pytest.fixture()
    def f_set_task_error(self, n4js):
        return n4js.set_task_error

    @pytest.fixture()
    def f_set_task_invalid(self, n4js):
        return n4js.set_task_invalid

    @pytest.fixture()
    def f_set_task_deleted(self, n4js):
        return n4js.set_task_deleted

    # allowed = [running, invalid, deleted]
    # not allowed = [complete, error]
    @pytest.mark.parametrize(
        "status_func, result_status, allowed",
        [
            ("f_set_task_waiting", TaskStatusEnum.waiting, True),
            ("f_set_task_running", TaskStatusEnum.running, True),
            ("f_set_task_complete", TaskStatusEnum.waiting, False),
            ("f_set_task_error", TaskStatusEnum.waiting, False),
            ("f_set_task_invalid", TaskStatusEnum.invalid, True),
            ("f_set_task_deleted", TaskStatusEnum.deleted, True),
        ],
    )
    def test_set_task_status_from_waiting(
        self,
        n4js: Neo4jStore,
        network_tyk2,
        scope_test,
        status_func,
        result_status,
        allowed,
        request,
    ):
        # request param fixture used to get function fixture.
        neo4j_status_op = request.getfixturevalue(status_func)
        an = network_tyk2
        n4js.assemble_network(an, scope_test)

        transformation = list(an.edges)[0]
        transformation_sk = n4js.get_scoped_key(transformation, scope_test)

        # create 10 tasks
        task_sks = n4js.create_tasks([transformation_sk] * 10)

        if not allowed:
            with pytest.raises(ValueError, match="Cannot set task"):
                neo4j_status_op(task_sks, raise_error=True)

        tasks_statused = neo4j_status_op(task_sks)
        all_status = n4js.get_task_status(task_sks)

        assert all(s == result_status for s in all_status)
        if not allowed:
            assert all(t is None for t in tasks_statused)
        else:
            assert tasks_statused == task_sks

    # allowed = [waiting, complete, error, invalid, deleted]
    @pytest.mark.parametrize(
        "status_func, result_status, allowed",
        [
            ("f_set_task_waiting", TaskStatusEnum.waiting, True),
            ("f_set_task_running", TaskStatusEnum.running, True),
            ("f_set_task_complete", TaskStatusEnum.complete, True),
            ("f_set_task_error", TaskStatusEnum.error, True),
            ("f_set_task_invalid", TaskStatusEnum.invalid, True),
            ("f_set_task_deleted", TaskStatusEnum.deleted, True),
        ],
    )
    def test_set_task_status_from_running(
        self,
        n4js: Neo4jStore,
        network_tyk2,
        scope_test,
        status_func,
        result_status,
        allowed,
        request,
    ):
        # request param fixture used to get function fixture.
        neo4j_status_op = request.getfixturevalue(status_func)
        an = network_tyk2
        n4js.assemble_network(an, scope_test)

        transformation = list(an.edges)[0]
        transformation_sk = n4js.get_scoped_key(transformation, scope_test)

        # create 10 tasks
        task_sks = n4js.create_tasks([transformation_sk] * 10)

        # set all the tasks to running
        n4js.set_task_running(task_sks)

        if not allowed:
            with pytest.raises(ValueError, match="Cannot set task"):
                neo4j_status_op(task_sks, raise_error=True)

        tasks_statused = neo4j_status_op(task_sks)
        all_status = n4js.get_task_status(task_sks)

        assert all(s == result_status for s in all_status)
        if not allowed:
            assert all(t is None for t in tasks_statused)
        else:
            assert tasks_statused == task_sks

    # allowed = [invalid, deleted]
    # not allowed = [waiting, running, error]
    @pytest.mark.parametrize(
        "status_func, result_status, allowed",
        [
            ("f_set_task_waiting", TaskStatusEnum.complete, False),
            ("f_set_task_running", TaskStatusEnum.complete, False),
            ("f_set_task_complete", TaskStatusEnum.complete, True),
            ("f_set_task_error", TaskStatusEnum.complete, False),
            ("f_set_task_invalid", TaskStatusEnum.invalid, True),
            ("f_set_task_deleted", TaskStatusEnum.deleted, True),
        ],
    )
    def test_set_task_status_from_complete(
        self,
        n4js: Neo4jStore,
        network_tyk2,
        scope_test,
        status_func,
        result_status,
        allowed,
        request,
    ):
        # request param fixture used to get function fixture.
        neo4j_status_op = request.getfixturevalue(status_func)
        an = network_tyk2
        n4js.assemble_network(an, scope_test)

        transformation = list(an.edges)[0]
        transformation_sk = n4js.get_scoped_key(transformation, scope_test)

        # create 10 tasks
        task_sks = n4js.create_tasks([transformation_sk] * 10)

        # set all the tasks to running
        n4js.set_task_running(task_sks)

        # set all the tasks to complete
        n4js.set_task_complete(task_sks)

        if not allowed:
            with pytest.raises(ValueError, match="Cannot set task"):
                neo4j_status_op(task_sks, raise_error=True)

        tasks_statused = neo4j_status_op(task_sks)
        all_status = n4js.get_task_status(task_sks)

        assert all(s == result_status for s in all_status)
        if not allowed:
            assert all(t is None for t in tasks_statused)
        else:
            assert tasks_statused == task_sks

    # allowed = [invalid, deleted, waiting]
    # not allowed = [running, complete]
    @pytest.mark.parametrize(
        "status_func, result_status, allowed",
        [
            ("f_set_task_waiting", TaskStatusEnum.waiting, True),
            ("f_set_task_running", TaskStatusEnum.error, False),
            ("f_set_task_complete", TaskStatusEnum.error, False),
            ("f_set_task_error", TaskStatusEnum.error, True),
            ("f_set_task_invalid", TaskStatusEnum.invalid, True),
            ("f_set_task_deleted", TaskStatusEnum.deleted, True),
        ],
    )
    def test_set_task_status_from_error(
        self,
        n4js: Neo4jStore,
        network_tyk2,
        scope_test,
        status_func,
        result_status,
        allowed,
        request,
    ):
        # request param fixture used to get function fixture.
        neo4j_status_op = request.getfixturevalue(status_func)
        an = network_tyk2
        n4js.assemble_network(an, scope_test)

        transformation = list(an.edges)[0]
        transformation_sk = n4js.get_scoped_key(transformation, scope_test)

        # create 10 tasks
        task_sks = n4js.create_tasks([transformation_sk] * 10)

        # set all the tasks to running
        n4js.set_task_running(task_sks)

        # set all the tasks to error
        n4js.set_task_error(task_sks)

        if not allowed:
            with pytest.raises(ValueError, match="Cannot set task"):
                neo4j_status_op(task_sks, raise_error=True)

        tasks_statused = neo4j_status_op(task_sks)
        all_status = n4js.get_task_status(task_sks)

        assert all(s == result_status for s in all_status)
        if not allowed:
            assert all(t is None for t in tasks_statused)
        else:
            assert tasks_statused == task_sks

    @pytest.mark.parametrize(
        "terminal_status_func, terminal_status",
        [
            ("f_set_task_invalid", TaskStatusEnum.invalid),
            ("f_set_task_deleted", TaskStatusEnum.deleted),
        ],
    )
    @pytest.mark.parametrize(
        "status_func, result_status",
        [
            ("f_set_task_waiting", None),
            ("f_set_task_running", None),
            ("f_set_task_complete", None),
            ("f_set_task_error", None),
            ("f_set_task_invalid", TaskStatusEnum.invalid),
            ("f_set_task_deleted", TaskStatusEnum.deleted),
        ],
    )
    def test_set_task_status_from_terminals(
        self,
        n4js: Neo4jStore,
        network_tyk2,
        scope_test,
        terminal_status_func,
        terminal_status,
        status_func,
        result_status,
        request,
    ):
        # request param fixture used to get function fixture.
        neo4j_status_op = request.getfixturevalue(status_func)
        neo4j_terminal_op = request.getfixturevalue(terminal_status_func)

        an = network_tyk2
        n4js.assemble_network(an, scope_test)

        transformation = list(an.edges)[0]
        transformation_sk = n4js.get_scoped_key(transformation, scope_test)

        # create 10 tasks
        task_sks = n4js.create_tasks([transformation_sk] * 10)

        # move it to one of the terminal statuses
        neo4j_terminal_op(task_sks)

        if not neo4j_status_op == neo4j_terminal_op:
            with pytest.raises(ValueError, match="Cannot set task"):
                neo4j_status_op(task_sks, raise_error=True)

        tasks_statused = neo4j_status_op(task_sks)
        all_status = n4js.get_task_status(task_sks)

        if not neo4j_status_op == neo4j_terminal_op:
            assert all(s == terminal_status for s in all_status)
            assert all(t is None for t in tasks_statused)
        else:
            assert tasks_statused == task_sks
            assert all(s == result_status for s in all_status)

    # check that setting complete, invalid or deleted removes the
    # actions relationship with taskhub
    def test_set_task_status_removes_actions_relationship(
        self,
        n4js: Neo4jStore,
        network_tyk2,
        scope_test,
    ):
        an = network_tyk2
        network_sk, taskhub_sk, _ = n4js.assemble_network(an, scope_test)

        transformation = list(an.edges)[0]
        transformation_sk = n4js.get_scoped_key(transformation, scope_test)

        # create 3 tasks
        task_sks = n4js.create_tasks([transformation_sk] * 3)

        n4js.action_tasks(task_sks, taskhub_sk)

        csid = ComputeServiceID("claimer")
        n4js.register_computeservice(ComputeServiceRegistration.from_now(csid))

        # claim all the tasks
        n4js.claim_taskhub_tasks(taskhub_sk, csid, count=3)

        q = f"""
        MATCH (taskhub:TaskHub {{_scoped_key: '{taskhub_sk}'}})
        MATCH (taskhub)-[:ACTIONS]->(task:Task)
        return task
        """

        result = n4js.execute_query(q)
        sks = [
            ScopedKey.from_str(record["task"]["_scoped_key"])
            for record in result.records
        ]
        assert set(sks) == set(task_sks)

        # set one to invalid
        n4js.set_task_invalid(task_sks[0:1])
        # set one to deleted
        n4js.set_task_deleted(task_sks[1:2])
        # set one to complete
        n4js.set_task_complete(task_sks[2:3])

        result = n4js.execute_query(q)
        assert not result.records

    def test_set_task_status_removes_actions_relationship_extends(
        self,
        n4js: Neo4jStore,
        network_tyk2,
        scope_test,
    ):
        # tests the ability to action and claim a set of tasks in an
        # EXTENDS chain
        an = network_tyk2
        network_sk, taskhub_sk, _ = n4js.assemble_network(an, scope_test)

        transformation = list(an.edges)[0]
        transformation_sk = n4js.get_scoped_key(transformation, scope_test)

        # create 7 tasks that extend in a bifuricating  EXTENDS chain

        first_task = n4js.create_task(transformation_sk)

        layer_two_1 = n4js.create_task(transformation_sk, extends=first_task)
        layer_two_2 = n4js.create_task(transformation_sk, extends=first_task)

        layer_three_1 = n4js.create_task(transformation_sk, extends=layer_two_1)
        layer_three_2 = n4js.create_task(transformation_sk, extends=layer_two_1)
        layer_three_3 = n4js.create_task(transformation_sk, extends=layer_two_2)
        layer_three_4 = n4js.create_task(transformation_sk, extends=layer_two_2)

        collected_sks = [
            first_task,
            layer_two_1,
            layer_two_2,
            layer_three_1,
            layer_three_2,
            layer_three_3,
            layer_three_4,
        ]
        # action the tasks
        n4js.action_tasks(collected_sks, taskhub_sk)

        q = f"""
        MATCH (taskhub:TaskHub {{_scoped_key: '{taskhub_sk}'}})
        MATCH (taskhub)-[:ACTIONS]->(task:Task)
        return task
        """

        result = n4js.execute_query(q)
        sks = [
            ScopedKey.from_str(record["task"]["_scoped_key"])
            for record in result.records
        ]
        assert set(sks) == set(collected_sks)
        assert len(sks) == 7

        # set layer one to invalid, this should invalidate the entire chain
        n4js.set_task_invalid([first_task])

        result = n4js.execute_query(q)
        assert not result.records

        q = """
        MATCH (task:Task)
        WHERE task.status = 'invalid'
        return task
        """
        result = n4js.execute_query(q)
        sks = [
            ScopedKey.from_str(record["task"]["_scoped_key"])
            for record in result.records
        ]
        assert set(sks) == set(collected_sks)
        assert len(sks) == 7

    # check that the status is set correctly through the generic method
    # NOTE: a precondition operation is used for `complete`,`error` as these
    # are not reachable from the default status of `waiting`
    @pytest.mark.parametrize(
        "status, precondition_op",
        [
            (TaskStatusEnum.waiting, None),
            (TaskStatusEnum.running, None),
            (TaskStatusEnum.error, "f_set_task_running"),
            (TaskStatusEnum.complete, "f_set_task_running"),
            (TaskStatusEnum.invalid, None),
            (TaskStatusEnum.deleted, None),
        ],
    )
    def test_set_task_status(
        self,
        n4js: Neo4jStore,
        network_tyk2,
        scope_test,
        status,
        precondition_op,
        request,
    ):
        an = network_tyk2
        n4js.assemble_network(an, scope_test)

        transformation = list(an.edges)[0]
        transformation_sk = n4js.get_scoped_key(transformation, scope_test)

        # create a single task
        task_sk = n4js.create_task(transformation_sk)

        # request param fixture used to get function fixture.
        if precondition_op:
            precondition_op = request.getfixturevalue(precondition_op)
            precondition_op([task_sk])

        # set the status
        n4js.set_task_status([task_sk], status)

        # check the status
        assert n4js.get_task_status([task_sk])[0] == status

    def test_get_task_status(
        self,
        n4js: Neo4jStore,
        network_tyk2,
        scope_test,
    ):
        an = network_tyk2
        n4js.assemble_network(an, scope_test)

        transformation = list(an.edges)[0]
        transformation_sk = n4js.get_scoped_key(transformation, scope_test)

        # create 6 tasks
        task_sks = n4js.create_tasks([transformation_sk] * 6)

        # task 0 will remain waiting

        # task 1 will be set to running
        n4js.set_task_running(task_sks[1:2])

        # task 2 will be set to error
        n4js.set_task_running(task_sks[2:3])
        n4js.set_task_error(task_sks[2:3])

        # task 3 will be set to complete
        n4js.set_task_running(task_sks[3:4])
        n4js.set_task_complete(task_sks[3:4])

        # task 4 will be set to invalid
        n4js.set_task_invalid(task_sks[4:5])

        # task 5 will be set to deleted
        n4js.set_task_deleted(task_sks[5:6])

        # now lets try get them back as a list of statuses
        task_statuses = n4js.get_task_status(task_sks)

        assert task_statuses[0] == TaskStatusEnum.waiting
        assert task_statuses[1] == TaskStatusEnum.running
        assert task_statuses[2] == TaskStatusEnum.error
        assert task_statuses[3] == TaskStatusEnum.complete
        assert task_statuses[4] == TaskStatusEnum.invalid
        assert task_statuses[5] == TaskStatusEnum.deleted

<<<<<<< HEAD
    ### Strategy tests

    def test_set_network_strategy(
        self,
        n4js: Neo4jStore,
        network_tyk2,
        scope_test,
    ):
        """Test setting and removing network strategies."""
        an = network_tyk2
        network_sk = n4js.assemble_network(an, scope_test)[0]

        # Create a test strategy
        strategy = DummyStrategy()
        strategy_state = StrategyState(
            mode=StrategyModeEnum.partial,
            status=StrategyStatusEnum.awake,
            max_tasks_per_transformation=5,
        )

        # Set the strategy
        strategy_sk = n4js.set_network_strategy(network_sk, strategy, strategy_state)
        assert strategy_sk is not None

        # Verify strategy was set
        retrieved_strategy = n4js.get_network_strategy(network_sk)
        assert retrieved_strategy is not None
        assert retrieved_strategy == strategy
        assert retrieved_strategy is strategy

        # Verify strategy state was set
        retrieved_state = n4js.get_network_strategy_state(network_sk)
        assert retrieved_state is not None
        assert retrieved_state.mode == StrategyModeEnum.partial
        assert retrieved_state.status == StrategyStatusEnum.awake
        assert retrieved_state.max_tasks_per_transformation == 5

        # Remove the strategy
        result = n4js.set_network_strategy(network_sk, None)
        assert result is None

        # Verify strategy was removed
        assert n4js.get_network_strategy(network_sk) is None
        assert n4js.get_network_strategy_state(network_sk) is None

    def test_update_strategy_state(
        self,
        n4js: Neo4jStore,
        network_tyk2,
        scope_test,
    ):
        """Test updating strategy state."""
        an = network_tyk2
        network_sk = n4js.assemble_network(an, scope_test)[0]

        # Create and set a strategy
        strategy = DummyStrategy()
        strategy_state = StrategyState(
            mode=StrategyModeEnum.partial, status=StrategyStatusEnum.awake
        )
        n4js.set_network_strategy(network_sk, strategy, strategy_state)

        # Update the strategy state
        new_state = StrategyState(
            mode=StrategyModeEnum.full,
            status=StrategyStatusEnum.dormant,
            iterations=5,
            last_iteration_result_count=10,
        )
        n4js.update_strategy_state(network_sk, new_state)

        # Verify state was updated
        retrieved_state = n4js.get_network_strategy_state(network_sk)
        assert retrieved_state.mode == StrategyModeEnum.full
        assert retrieved_state.status == StrategyStatusEnum.dormant
        assert retrieved_state.iterations == 5
        assert retrieved_state.last_iteration_result_count == 10

    def test_get_strategies_for_execution_filtering(
        self,
        n4js: Neo4jStore,
        network_tyk2,
        scope_test,
    ):
        """Test that get_strategies_for_execution correctly filters strategies."""
        an = network_tyk2

        # Create 4 networks with different strategy states
        networks = []
        for i in range(4):
            network_copy = an.copy_with_replacements(name=f"{an.name}_{i}")
            network_sk = n4js.assemble_network(network_copy, scope_test)[0]
            networks.append(network_sk)

        strategy = DummyStrategy()

        # Network 0: awake + partial (should be returned)
        n4js.set_network_strategy(
            networks[0],
            strategy,
            StrategyState(
                mode=StrategyModeEnum.partial, status=StrategyStatusEnum.awake
            ),
        )

        # Network 1: dormant + full (should be returned)
        n4js.set_network_strategy(
            networks[1],
            strategy,
            StrategyState(
                mode=StrategyModeEnum.full, status=StrategyStatusEnum.dormant
            ),
        )

        # Network 2: awake + disabled (should NOT be returned)
        n4js.set_network_strategy(
            networks[2],
            strategy,
            StrategyState(
                mode=StrategyModeEnum.disabled, status=StrategyStatusEnum.awake
            ),
        )

        # Network 3: error + partial (should NOT be returned)
        n4js.set_network_strategy(
            networks[3],
            strategy,
            StrategyState(
                mode=StrategyModeEnum.partial, status=StrategyStatusEnum.error
            ),
        )

        # Get strategies for execution
        strategies = n4js.get_strategies_for_execution()

        # Should return exactly 2 strategies (awake+partial and dormant+full)
        assert len(strategies) == 2

        # Extract network keys from returned strategies
        returned_network_keys = {s[0] for s in strategies}
        expected_network_keys = {networks[0], networks[1]}

        assert returned_network_keys == expected_network_keys

        # Verify the returned strategies have correct states
        for network_sk, strategy_obj, strategy_state in strategies:
            if network_sk == networks[0]:
                assert strategy_state.mode == StrategyModeEnum.partial
                assert strategy_state.status == StrategyStatusEnum.awake
            elif network_sk == networks[1]:
                assert strategy_state.mode == StrategyModeEnum.full
                assert strategy_state.status == StrategyStatusEnum.dormant
=======
    class TestComputeManager:

        @staticmethod
        def confirm_is_registered(
            n4js: Neo4jStore, compute_manager_id: ComputeManagerID
        ):
            """Just check that the registration exists by name and UUID."""
            query = """
            MATCH (cmr: ComputeManagerRegistration {name: $name, uuid: $uuid})
            RETURN cmr.name as name, cmr.uuid as uuid
            """

            results = n4js.execute_query(query, **compute_manager_id.to_dict())

            return True if results.records else False

        @staticmethod
        def confirm_registration_contents(
            n4js: Neo4jStore, cmr: ComputeManagerRegistration
        ):
            """Confirm that database registration information is consistent with registration inputs."""
            query = """
            MATCH (cmr: ComputeManagerRegistration {name: $name, uuid: $uuid})
            RETURN cmr
            """

            results = n4js.execute_query(query, **cmr.to_dict())

            properties = results.records[0]["cmr"]._properties
            properties["last_status_update"] = properties[
                "last_status_update"
            ].to_native()

            return cmr.to_dict() == properties

        @staticmethod
        def create_compute_service(
            n4js: Neo4jStore,
            compute_manager_id: str,
            creation_time=None,
            failure_deltas=[],
        ) -> ComputeServiceID:
            creation_time = creation_time or datetime.datetime.now(tz=datetime.UTC)
            failure_times = list(map(lambda td: creation_time + td, failure_deltas))

            registration = ComputeServiceRegistration(
                identifier=ComputeServiceID(f"compute-service-{uuid.uuid4()}"),
                registered=creation_time,
                heartbeat=creation_time,
                failure_times=failure_times,
                manager_name=compute_manager_id.name,
            )

            compute_service_id = n4js.register_computeservice(registration)

            return compute_service_id

        @staticmethod
        def compute_manager_registration_from_name(name: str):
            compute_manager_id = ComputeManagerID.new_from_name(name)

            now = datetime.datetime.now(tz=datetime.UTC)
            return ComputeManagerRegistration(
                name=compute_manager_id.name,
                uuid=compute_manager_id.uuid,
                saturation=0,
                registered=now,
                last_status_update=now,
                status=ComputeManagerStatus.OK,
                detail="",
            )

        def test_register(self, n4js: Neo4jStore):
            cmr_1: ComputeManagerRegistration = (
                self.compute_manager_registration_from_name("testmanager")
            )
            n4js.register_computemanager(cmr_1)
            assert self.confirm_registration_contents(n4js, cmr_1)

            # Attempt to create another compute manager with the same
            # manager id and register it. Since once has already been
            # registered, this will fail
            cmr_2 = self.compute_manager_registration_from_name("testmanager")

            with pytest.raises(
                ValueError,
                match="ComputeManager with this name is already registered",
            ):
                n4js.register_computemanager(cmr_2)

            # after deregistering the first testmanager, we should be
            # able to register the second one
            n4js.deregister_computemanager(cmr_1.to_compute_manager_id())

            n4js.register_computemanager(cmr_2)
            assert self.confirm_registration_contents(n4js, cmr_2)

            # attempting to reregister the first compute manager is
            # now expected to fail in the same way as before
            with pytest.raises(
                ValueError,
                match="ComputeManager with this name is already registered",
            ):
                n4js.register_computemanager(cmr_1)

        def test_deregister(self, n4js: Neo4jStore):
            cmr: ComputeManagerRegistration = (
                self.compute_manager_registration_from_name("testmanager")
            )
            compute_manager_id = cmr.to_compute_manager_id()
            n4js.register_computemanager(cmr)
            assert self.confirm_is_registered(n4js, compute_manager_id)

            # deregistration of a non-ERROR compute manager
            # registration deletes the entry from the database
            n4js.deregister_computemanager(compute_manager_id)
            assert not self.confirm_is_registered(n4js, compute_manager_id)

            # reregister and update the status to ERROR, the
            # registration will still be there
            n4js.register_computemanager(cmr)
            assert self.confirm_is_registered(n4js, compute_manager_id)

            n4js.update_compute_manager_status(
                compute_manager_id,
                ComputeManagerStatus.ERROR,
                repr(RuntimeError("UnexpectedError")),
            )
            assert self.confirm_is_registered(n4js, compute_manager_id)

        def test_registration_reclaims_services(self, n4js: Neo4jStore):

            cmr: ComputeManagerRegistration = (
                self.compute_manager_registration_from_name("testmanager")
            )
            compute_manager_id = cmr.to_compute_manager_id()
            n4js.register_computemanager(cmr)

            # attach a few compute services
            for _ in range(3):
                self.create_compute_service(n4js, compute_manager_id)

            # get all CSR claiming to be managed by name,
            # along with any cmr that actually manages it
            query = """
            MATCH (csr: ComputeServiceRegistration {manager_name: $manager_name})
            OPTIONAL MATCH (cmr: ComputeManagerRegistration)-[:MANAGES]->(csr)
            RETURN csr, cmr
            """

            # check that all nodes exist
            records = n4js.execute_query(
                query, manager_name=compute_manager_id.name
            ).records

            for record in records:
                _csr, _cmr = record["csr"], record["cmr"]
                assert _csr is not None and _cmr is not None

            # remove the registration for the manager
            n4js.deregister_computemanager(compute_manager_id)

            # check that the manager is no longer managing the compute
            # services, but that the services still exist
            records = n4js.execute_query(
                query, manager_name=compute_manager_id.name
            ).records

            for record in records:
                _csr, _cmr = record["csr"], record["cmr"]
                assert _csr is not None and _cmr is None

            # reregister to test that the compute services are reattached
            n4js.register_computemanager(cmr)

            records = n4js.execute_query(
                query, manager_name=compute_manager_id.name
            ).records

            for record in records:
                _csr, _cmr = record["csr"], record["cmr"]
                assert _csr is not None and _cmr is not None

        def test_clear_errored(self, n4js: Neo4jStore):
            cmr: ComputeManagerRegistration = (
                self.compute_manager_registration_from_name("testmanager")
            )
            compute_manager_id = cmr.to_compute_manager_id()
            n4js.register_computemanager(cmr)
            assert self.confirm_is_registered(n4js, compute_manager_id)

            n4js.update_compute_manager_status(
                compute_manager_id,
                ComputeManagerStatus.ERROR,
                repr(RuntimeError("UnexpectedError")),
            )
            assert self.confirm_is_registered(n4js, compute_manager_id)

            n4js.clear_errored_computemanager(compute_manager_id)
            assert not self.confirm_is_registered(n4js, compute_manager_id)

            # Attempt to clear the manager again, even though we know
            # it's not present. This will raise a ValueError.
            with pytest.raises(
                ValueError,
                match="Could not find an ERROR compute manager with the provided name and UUID",
            ):
                n4js.clear_errored_computemanager(compute_manager_id)

        def test_get_instruction(
            self, n4js: Neo4jStore, scope_test: Scope, network_tyk2: AlchemicalNetwork
        ):
            cmr: ComputeManagerRegistration = (
                self.compute_manager_registration_from_name("testmanager")
            )
            compute_manager_id = cmr.to_compute_manager_id()
            n4js.register_computemanager(cmr)

            def get_instruction(forgive_seconds=-60, failures=2):
                nonlocal n4js, compute_manager_id
                now = datetime.datetime.now(tz=datetime.UTC)
                instruction, instruction_data = n4js.get_computemanager_instruction(
                    compute_manager_id,
                    forgive_time=now + timedelta(seconds=forgive_seconds),
                    max_failures=failures,
                    scopes=[scope_test],
                )
                return instruction, instruction_data

            # check that a compute manager with no registered compute
            # services is given the OK instruction
            instruction, data = get_instruction()
            assert instruction == ComputeManagerInstruction.OK
            assert data == {"compute_service_ids": [], "num_tasks": 0}

            # creating a failed a compute service with prior failures
            # (3 failures, 30 seconds ago) triggers the SKIP
            # instruction if the forgive time has not been reached,
            # forgive time is 60 seconds ago
            compute_service_id = self.create_compute_service(
                n4js,
                compute_manager_id,
                creation_time=None,
                failure_deltas=[timedelta(seconds=-30)] * 3,
            )

            instruction, data = get_instruction(forgive_seconds=-60)
            assert instruction == ComputeManagerInstruction.SKIP
            assert data == {"compute_service_ids": [compute_service_id]}

            # if we allow up to 3 failures, we should be allowed to grow
            instruction, data = get_instruction(forgive_seconds=-60, failures=3)
            assert instruction == ComputeManagerInstruction.OK
            assert data == {
                "compute_service_ids": [compute_service_id],
                "num_tasks": 0,
            }

            # check with the forgive time set to now and try again
            instruction, data = get_instruction(forgive_seconds=0)
            assert instruction == ComputeManagerInstruction.OK
            assert data == {
                "compute_service_ids": [compute_service_id],
                "num_tasks": 0,
            }

            # Check the number of claimable tasks
            an = network_tyk2
            network_sk, taskhub_sk, _ = n4js.assemble_network(an, scope_test)
            transformation = list(an.edges)[0]
            transformation_sk = n4js.get_scoped_key(transformation, scope_test)

            task_sks = n4js.create_tasks([transformation_sk] * 5)
            n4js.action_tasks(task_sks, taskhub_sk)

            instruction, data = get_instruction(forgive_seconds=0)

            assert data == {
                "compute_service_ids": [compute_service_id],
                "num_tasks": 5,
            }

            # an unregistered compute service is instructed to shutdown
            n4js.deregister_computemanager(compute_manager_id)
            instruction, data = get_instruction(forgive_seconds=0)
            assert instruction == ComputeManagerInstruction.SHUTDOWN
            assert data == {
                "message": "no compute manager was found with the given manager name and UUID"
            }

        def test_update_status(self, n4js: Neo4jStore):

            cmr: ComputeManagerRegistration = (
                self.compute_manager_registration_from_name("testmanager")
            )
            compute_manager_id = cmr.to_compute_manager_id()

            # attempt to update the status before registering
            with pytest.raises(
                ValueError, match=f"No record for ComputeManager: {compute_manager_id}"
            ):
                n4js.update_compute_manager_status(
                    compute_manager_id,
                    ComputeManagerStatus.OK,
                    detail=None,
                    saturation=0,
                )

            n4js.register_computemanager(cmr)

            def get_registration():
                query_get_registration = """
                MATCH (cmr: ComputeManagerRegistration {name: $name, uuid: $uuid})
                RETURN cmr
                """
                return n4js.execute_query(
                    query_get_registration, **compute_manager_id.to_dict()
                ).records[0]["cmr"]

            def get_last_status_update_time():
                return get_registration()["last_status_update"].to_native()

            # updating with OK and test saturation is set correctly
            previous_update_time = get_last_status_update_time()
            n4js.update_compute_manager_status(
                compute_manager_id,
                ComputeManagerStatus.OK,
                saturation=0.25,
            )
            assert previous_update_time < get_last_status_update_time()
            assert get_registration()["saturation"] == 0.25

            # if a detail is provided for OK, a ValueError is raised
            with pytest.raises(
                ValueError,
                match="detail should only be provided for the 'ERROR' status",
            ):
                n4js.update_compute_manager_status(
                    compute_manager_id,
                    ComputeManagerStatus.OK,
                    detail="Needless detail",
                    saturation=0,
                )

            # test omission of saturation with OK
            with pytest.raises(
                ValueError, match="saturation is required for the 'OK' status"
            ):
                n4js.update_compute_manager_status(
                    compute_manager_id, ComputeManagerStatus.OK
                )

            # check that status update time can be set manually, even
            # so far as setting it in the past
            previous_update_time = get_last_status_update_time()
            n4js.update_compute_manager_status(
                compute_manager_id,
                ComputeManagerStatus.OK,
                update_time=datetime.datetime.now(tz=datetime.UTC)
                + timedelta(minutes=-10),
                saturation=0,
            )
            assert previous_update_time > get_last_status_update_time()

            # updating with ERROR and test detail is set correctly
            previous_update_time = get_last_status_update_time()
            n4js.update_compute_manager_status(
                compute_manager_id, ComputeManagerStatus.ERROR, detail="Something"
            )
            assert previous_update_time < get_last_status_update_time()

            # if a detail is not provided for ERROR, a ValueError is raised
            with pytest.raises(
                ValueError, match="detail is required for the 'ERROR' status"
            ):
                n4js.update_compute_manager_status(
                    compute_manager_id, ComputeManagerStatus.ERROR, detail=None
                )

            # try setting a nonsense status
            with pytest.raises(
                ValueError, match='"INVALID" is not a valid ComputeManagerStatus'
            ):
                # try updating with an invalid status
                n4js.update_compute_manager_status(compute_manager_id, "INVALID")

            for invalid_saturation in [-1, 1.01]:
                with pytest.raises(
                    ValueError, match="saturation must be between 0 and 1"
                ):
                    n4js.update_compute_manager_status(
                        compute_manager_id,
                        ComputeManagerStatus.OK,
                        saturation=invalid_saturation,
                    )

        def test_expiration(self, n4js: Neo4jStore):

            cmr: ComputeManagerRegistration = (
                self.compute_manager_registration_from_name("testmanager")
            )
            compute_manager_id = cmr.to_compute_manager_id()
            n4js.register_computemanager(cmr)

            n4js.update_compute_manager_status(
                compute_manager_id,
                ComputeManagerStatus.OK,
                update_time=datetime.datetime.now(tz=datetime.UTC) + timedelta(days=-1),
                saturation=0,
            )

            # attach a few compute services
            for _ in range(3):
                self.create_compute_service(n4js, compute_manager_id)

            now = datetime.datetime.now(tz=datetime.UTC)
            n4js.expire_computemanager_registrations(
                now + timedelta(hours=-2), now + timedelta(hours=-24)
            )

            # assert the manager is no longer registered
            assert not self.confirm_is_registered(n4js, compute_manager_id)

            # get all compute services and their possible managers
            query = """
            MATCH (csr: ComputeServiceRegistration {manager_name: $manager_name})
            OPTIONAL MATCH (cmr: ComputeManagerRegistration)-[:MANAGES]->(csr)
            RETURN csr, cmr
            """

            records = n4js.execute_query(
                query, manager_name=compute_manager_id.name
            ).records

            # check that the compute services still exist, even though
            # the manager was removed
            for record in records:
                _csr, _cmr = record["csr"], record["cmr"]
                assert _csr is not None and _cmr is None
>>>>>>> b769b3fe
<|MERGE_RESOLUTION|>--- conflicted
+++ resolved
@@ -3456,160 +3456,159 @@
         assert task_statuses[4] == TaskStatusEnum.invalid
         assert task_statuses[5] == TaskStatusEnum.deleted
 
-<<<<<<< HEAD
-    ### Strategy tests
-
-    def test_set_network_strategy(
-        self,
-        n4js: Neo4jStore,
-        network_tyk2,
-        scope_test,
-    ):
-        """Test setting and removing network strategies."""
-        an = network_tyk2
-        network_sk = n4js.assemble_network(an, scope_test)[0]
-
-        # Create a test strategy
-        strategy = DummyStrategy()
-        strategy_state = StrategyState(
-            mode=StrategyModeEnum.partial,
-            status=StrategyStatusEnum.awake,
-            max_tasks_per_transformation=5,
-        )
-
-        # Set the strategy
-        strategy_sk = n4js.set_network_strategy(network_sk, strategy, strategy_state)
-        assert strategy_sk is not None
-
-        # Verify strategy was set
-        retrieved_strategy = n4js.get_network_strategy(network_sk)
-        assert retrieved_strategy is not None
-        assert retrieved_strategy == strategy
-        assert retrieved_strategy is strategy
-
-        # Verify strategy state was set
-        retrieved_state = n4js.get_network_strategy_state(network_sk)
-        assert retrieved_state is not None
-        assert retrieved_state.mode == StrategyModeEnum.partial
-        assert retrieved_state.status == StrategyStatusEnum.awake
-        assert retrieved_state.max_tasks_per_transformation == 5
-
-        # Remove the strategy
-        result = n4js.set_network_strategy(network_sk, None)
-        assert result is None
-
-        # Verify strategy was removed
-        assert n4js.get_network_strategy(network_sk) is None
-        assert n4js.get_network_strategy_state(network_sk) is None
-
-    def test_update_strategy_state(
-        self,
-        n4js: Neo4jStore,
-        network_tyk2,
-        scope_test,
-    ):
-        """Test updating strategy state."""
-        an = network_tyk2
-        network_sk = n4js.assemble_network(an, scope_test)[0]
-
-        # Create and set a strategy
-        strategy = DummyStrategy()
-        strategy_state = StrategyState(
-            mode=StrategyModeEnum.partial, status=StrategyStatusEnum.awake
-        )
-        n4js.set_network_strategy(network_sk, strategy, strategy_state)
-
-        # Update the strategy state
-        new_state = StrategyState(
-            mode=StrategyModeEnum.full,
-            status=StrategyStatusEnum.dormant,
-            iterations=5,
-            last_iteration_result_count=10,
-        )
-        n4js.update_strategy_state(network_sk, new_state)
-
-        # Verify state was updated
-        retrieved_state = n4js.get_network_strategy_state(network_sk)
-        assert retrieved_state.mode == StrategyModeEnum.full
-        assert retrieved_state.status == StrategyStatusEnum.dormant
-        assert retrieved_state.iterations == 5
-        assert retrieved_state.last_iteration_result_count == 10
-
-    def test_get_strategies_for_execution_filtering(
-        self,
-        n4js: Neo4jStore,
-        network_tyk2,
-        scope_test,
-    ):
-        """Test that get_strategies_for_execution correctly filters strategies."""
-        an = network_tyk2
-
-        # Create 4 networks with different strategy states
-        networks = []
-        for i in range(4):
-            network_copy = an.copy_with_replacements(name=f"{an.name}_{i}")
-            network_sk = n4js.assemble_network(network_copy, scope_test)[0]
-            networks.append(network_sk)
-
-        strategy = DummyStrategy()
-
-        # Network 0: awake + partial (should be returned)
-        n4js.set_network_strategy(
-            networks[0],
-            strategy,
-            StrategyState(
+    class TestStrategy:
+
+        def test_set_network_strategy(
+            self,
+            n4js: Neo4jStore,
+            network_tyk2,
+            scope_test,
+        ):
+            """Test setting and removing network strategies."""
+            an = network_tyk2
+            network_sk = n4js.assemble_network(an, scope_test)[0]
+
+            # Create a test strategy
+            strategy = DummyStrategy()
+            strategy_state = StrategyState(
+                mode=StrategyModeEnum.partial,
+                status=StrategyStatusEnum.awake,
+                max_tasks_per_transformation=5,
+            )
+
+            # Set the strategy
+            strategy_sk = n4js.set_network_strategy(network_sk, strategy, strategy_state)
+            assert strategy_sk is not None
+
+            # Verify strategy was set
+            retrieved_strategy = n4js.get_network_strategy(network_sk)
+            assert retrieved_strategy is not None
+            assert retrieved_strategy == strategy
+            assert retrieved_strategy is strategy
+
+            # Verify strategy state was set
+            retrieved_state = n4js.get_network_strategy_state(network_sk)
+            assert retrieved_state is not None
+            assert retrieved_state.mode == StrategyModeEnum.partial
+            assert retrieved_state.status == StrategyStatusEnum.awake
+            assert retrieved_state.max_tasks_per_transformation == 5
+
+            # Remove the strategy
+            result = n4js.set_network_strategy(network_sk, None)
+            assert result is None
+
+            # Verify strategy was removed
+            assert n4js.get_network_strategy(network_sk) is None
+            assert n4js.get_network_strategy_state(network_sk) is None
+
+        def test_update_strategy_state(
+            self,
+            n4js: Neo4jStore,
+            network_tyk2,
+            scope_test,
+        ):
+            """Test updating strategy state."""
+            an = network_tyk2
+            network_sk = n4js.assemble_network(an, scope_test)[0]
+
+            # Create and set a strategy
+            strategy = DummyStrategy()
+            strategy_state = StrategyState(
                 mode=StrategyModeEnum.partial, status=StrategyStatusEnum.awake
-            ),
-        )
-
-        # Network 1: dormant + full (should be returned)
-        n4js.set_network_strategy(
-            networks[1],
-            strategy,
-            StrategyState(
-                mode=StrategyModeEnum.full, status=StrategyStatusEnum.dormant
-            ),
-        )
-
-        # Network 2: awake + disabled (should NOT be returned)
-        n4js.set_network_strategy(
-            networks[2],
-            strategy,
-            StrategyState(
-                mode=StrategyModeEnum.disabled, status=StrategyStatusEnum.awake
-            ),
-        )
-
-        # Network 3: error + partial (should NOT be returned)
-        n4js.set_network_strategy(
-            networks[3],
-            strategy,
-            StrategyState(
-                mode=StrategyModeEnum.partial, status=StrategyStatusEnum.error
-            ),
-        )
-
-        # Get strategies for execution
-        strategies = n4js.get_strategies_for_execution()
-
-        # Should return exactly 2 strategies (awake+partial and dormant+full)
-        assert len(strategies) == 2
-
-        # Extract network keys from returned strategies
-        returned_network_keys = {s[0] for s in strategies}
-        expected_network_keys = {networks[0], networks[1]}
-
-        assert returned_network_keys == expected_network_keys
-
-        # Verify the returned strategies have correct states
-        for network_sk, strategy_obj, strategy_state in strategies:
-            if network_sk == networks[0]:
-                assert strategy_state.mode == StrategyModeEnum.partial
-                assert strategy_state.status == StrategyStatusEnum.awake
-            elif network_sk == networks[1]:
-                assert strategy_state.mode == StrategyModeEnum.full
-                assert strategy_state.status == StrategyStatusEnum.dormant
-=======
+            )
+            n4js.set_network_strategy(network_sk, strategy, strategy_state)
+
+            # Update the strategy state
+            new_state = StrategyState(
+                mode=StrategyModeEnum.full,
+                status=StrategyStatusEnum.dormant,
+                iterations=5,
+                last_iteration_result_count=10,
+            )
+            n4js.update_strategy_state(network_sk, new_state)
+
+            # Verify state was updated
+            retrieved_state = n4js.get_network_strategy_state(network_sk)
+            assert retrieved_state.mode == StrategyModeEnum.full
+            assert retrieved_state.status == StrategyStatusEnum.dormant
+            assert retrieved_state.iterations == 5
+            assert retrieved_state.last_iteration_result_count == 10
+
+        def test_get_strategies_for_execution_filtering(
+            self,
+            n4js: Neo4jStore,
+            network_tyk2,
+            scope_test,
+        ):
+            """Test that get_strategies_for_execution correctly filters strategies."""
+            an = network_tyk2
+
+            # Create 4 networks with different strategy states
+            networks = []
+            for i in range(4):
+                network_copy = an.copy_with_replacements(name=f"{an.name}_{i}")
+                network_sk = n4js.assemble_network(network_copy, scope_test)[0]
+                networks.append(network_sk)
+
+            strategy = DummyStrategy()
+
+            # Network 0: awake + partial (should be returned)
+            n4js.set_network_strategy(
+                networks[0],
+                strategy,
+                StrategyState(
+                    mode=StrategyModeEnum.partial, status=StrategyStatusEnum.awake
+                ),
+            )
+
+            # Network 1: dormant + full (should be returned)
+            n4js.set_network_strategy(
+                networks[1],
+                strategy,
+                StrategyState(
+                    mode=StrategyModeEnum.full, status=StrategyStatusEnum.dormant
+                ),
+            )
+
+            # Network 2: awake + disabled (should NOT be returned)
+            n4js.set_network_strategy(
+                networks[2],
+                strategy,
+                StrategyState(
+                    mode=StrategyModeEnum.disabled, status=StrategyStatusEnum.awake
+                ),
+            )
+
+            # Network 3: error + partial (should NOT be returned)
+            n4js.set_network_strategy(
+                networks[3],
+                strategy,
+                StrategyState(
+                    mode=StrategyModeEnum.partial, status=StrategyStatusEnum.error
+                ),
+            )
+
+            # Get strategies for execution
+            strategies = n4js.get_strategies_for_execution()
+
+            # Should return exactly 2 strategies (awake+partial and dormant+full)
+            assert len(strategies) == 2
+
+            # Extract network keys from returned strategies
+            returned_network_keys = {s[0] for s in strategies}
+            expected_network_keys = {networks[0], networks[1]}
+
+            assert returned_network_keys == expected_network_keys
+
+            # Verify the returned strategies have correct states
+            for network_sk, strategy_obj, strategy_state in strategies:
+                if network_sk == networks[0]:
+                    assert strategy_state.mode == StrategyModeEnum.partial
+                    assert strategy_state.status == StrategyStatusEnum.awake
+                elif network_sk == networks[1]:
+                    assert strategy_state.mode == StrategyModeEnum.full
+                    assert strategy_state.status == StrategyStatusEnum.dormant
+
     class TestComputeManager:
 
         @staticmethod
@@ -4048,5 +4047,4 @@
             # the manager was removed
             for record in records:
                 _csr, _cmr = record["csr"], record["cmr"]
-                assert _csr is not None and _cmr is None
->>>>>>> b769b3fe
+                assert _csr is not None and _cmr is None